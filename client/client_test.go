package dbclient

import (
	"context"
	"fmt"
<<<<<<< HEAD
	"net/http"
=======
>>>>>>> 4f2a52ba
	"sort"
	"testing"
	"time"

	v1Types "github.com/pokt-foundation/portal-db/types"
	v2Types "github.com/pokt-foundation/portal-db/v2/types"
	"github.com/stretchr/testify/assert"
	"github.com/stretchr/testify/suite"
)

<<<<<<< HEAD
func Test_DBClientImplementsInterfaces(t *testing.T) {
	tests := []struct {
		name   string
		client interface{}
	}{
		{
			name:   "Should verify that DBClient implements the IDBClient interface",
			client: &DBClient{},
		},
		{
			name:   "Should verify that DBClient implements the IDBReader interface",
			client: &DBClient{},
		},
		{
			name:   "Should verify that DBClient implements the IDBWriter interface",
			client: &DBClient{},
		},
	}

	for _, test := range tests {
		t.Run(test.name, func(t *testing.T) {
			if dbClient, ok := test.client.(*DBClient); ok {
				dbClient.httpClient = &http.Client{}
				dbClient.config = Config{
					BaseURL: "http://localhost",
					APIKey:  "test-key",
					Version: APIVersion("v1"),
					Retries: 3,
					Timeout: time.Duration(3 * time.Second),
				}
			}

			switch test.name {
			case "Should verify that DBClient implements the IDBClient interface":
				assert.Implements(t, (*IDBClient)(nil), test.client)
			case "Should verify that DBClient implements the IDBReader interface":
				assert.Implements(t, (*IDBReader)(nil), test.client)
			case "Should verify that DBClient implements the IDBWriter interface":
				assert.Implements(t, (*IDBWriter)(nil), test.client)
			}
		})
	}
}

func Test_V1_E2E_PocketHTTPDBTestSuite(t *testing.T) {
	if testing.Short() {
		t.Skip("skipping end to end test")
	}

	readSuite := new(phdE2EReadTestSuite)
	writeSuite := new(phdE2EWriteTestSuite)

	err := initDBClient(readSuite)
	if err != nil {
		t.Fatal("Failed to initialize the DB client for read tests:", err)
	}

	err = initDBClient(writeSuite)
	if err != nil {
		t.Fatal("Failed to initialize the DB client for write tests:", err)
	}
=======
func Test_V1_E2E_PocketHTTPDBTestSuite(t *testing.T) {
	if testing.Short() {
		t.Skip("skipping end to end test")
	}

	readSuite := new(phdE2EReadTestSuite)
	writeSuite := new(phdE2EWriteTestSuite)

	err := initDBClient(readSuite)
	if err != nil {
		t.Fatal("Failed to initialize the DB client for read tests:", err)
	}

	err = initDBClient(writeSuite)
	if err != nil {
		t.Fatal("Failed to initialize the DB client for write tests:", err)
	}
>>>>>>> 4f2a52ba

	suite.Run(t, readSuite)
	suite.Run(t, writeSuite)
}

// Runs all the read-only endpoint tests first to compare to test DB seed data only
// ie. not yet including data written to the test DB by the test suite
func (ts *phdE2EReadTestSuite) Test_ReadTests() {

	ts.Run("Test_GetBlockchains", func() {
		tests := []struct {
			name                string
			expectedBlockchains map[string]*v1Types.Blockchain
			err                 error
		}{
			{
				name:                "Should fetch all blockchains in the database",
				expectedBlockchains: expectedLegacyBlockchains,
			},
		}

		for _, test := range tests {
			ts.Run(test.name, func() {
				blockchains, err := ts.client1.GetBlockchains(testCtx)
				ts.ErrorIs(test.err, err)
				ts.Equal(test.expectedBlockchains, blockchainsToMap(blockchains))

				blockchains, err = ts.client2.GetBlockchains(testCtx)
				ts.NoError(err)
				ts.Equal(test.expectedBlockchains, blockchainsToMap(blockchains))
			})

		}
	})

	ts.Run("Test_GetBlockchain", func() {
		tests := []struct {
			name               string
			blockchainID       string
			expectedBlockchain *v1Types.Blockchain
			err                error
		}{
			{
				name:               "Should fetch one blockchain by ID",
				blockchainID:       "0021",
				expectedBlockchain: expectedLegacyBlockchains["0021"],
			},
			{
				name:         "Should fail if the blockchain does not exist in the DB",
				blockchainID: "666",
				err:          fmt.Errorf("Response not OK. 404 Not Found: blockchain not found"),
			},
		}

		for _, test := range tests {
			ts.Run(test.name, func() {
				blockchain, err := ts.client1.GetBlockchainByID(testCtx, test.blockchainID)
				ts.Equal(test.err, err)
				ts.Equal(test.expectedBlockchain, blockchain)

				blockchain, err = ts.client2.GetBlockchainByID(testCtx, test.blockchainID)
				ts.Equal(test.err, err)
				ts.Equal(test.expectedBlockchain, blockchain)
			})
		}
	})

	ts.Run("Test_GetApplications", func() {
		tests := []struct {
			name                 string
			expectedApplications map[string]*v1Types.Application
			err                  error
		}{
			{
				name:                 "Should fetch all applications in the database",
				expectedApplications: expectedLegacyApplications,
			},
		}

		for _, test := range tests {
			ts.Run(test.name, func() {
				applications, err := ts.client1.GetApplications(testCtx)
				ts.Equal(test.err, err)
				ts.Equal(test.expectedApplications, applicationsToMap(applications))

				applications, err = ts.client2.GetApplications(testCtx)
				ts.Equal(test.err, err)
				ts.Equal(test.expectedApplications, applicationsToMap(applications))
			})
		}
	})

	ts.Run("Test_GetApplicationsByUserID", func() {
		tests := []struct {
			name                 string
			userID               string
			expectedApplications map[string]*v1Types.Application
			err                  error
		}{
			{
				name:   "Should fetch all applications for a single user ID",
				userID: "auth0|chrisjen_avasarala",
				expectedApplications: map[string]*v1Types.Application{
					"test_protocol_app_3": expectedLegacyApplications["test_protocol_app_3"],
					"test_protocol_app_4": expectedLegacyApplications["test_protocol_app_4"],
				},
			},
			{
				name:   "Should fail if the user does not have any applications in the DB",
				userID: "test_not_real_user",
				err:    fmt.Errorf("Response not OK. 404 Not Found: user not found for provider user ID test_not_real_user"),
			},
		}

		for _, test := range tests {
			ts.Run(test.name, func() {
				applicationsByUserID, err := ts.client1.GetApplicationsByUserID(testCtx, test.userID)
				ts.Equal(test.err, err)
				if test.err == nil {
					ts.Equal(test.expectedApplications, applicationsToMap(applicationsByUserID))
				}

				applicationsByUserID, err = ts.client2.GetApplicationsByUserID(testCtx, test.userID)
				ts.Equal(test.err, err)
				if test.err == nil {
					ts.Equal(test.expectedApplications, applicationsToMap(applicationsByUserID))
				}
			})
		}
	})

	ts.Run("Test_GetLoadBalancers", func() {
		tests := []struct {
			name                  string
			expectedLoadBalancers map[string]*v1Types.LoadBalancer
			err                   error
		}{
			{
				name: "Should fetch all load balancers in the database",
				expectedLoadBalancers: map[string]*v1Types.LoadBalancer{
					"test_app_1":  expectedLegacyLoadBalancers["test_app_1"],
					"test_app_2":  expectedLegacyLoadBalancers["test_app_2"],
					"test_app_3":  expectedLegacyLoadBalancers["test_app_3"],
					"legacy_lb_1": expectedLegacyLoadBalancers["legacy_lb_1"],
					"legacy_lb_2": expectedLegacyLoadBalancers["legacy_lb_2"],
					"legacy_lb_3": expectedLegacyLoadBalancers["legacy_lb_3"],
				},
			},
		}

		for _, test := range tests {
			ts.Run(test.name, func() {
				loadBalancers, err := ts.client1.GetLoadBalancers(testCtx)
				ts.Equal(test.err, err)
				ts.Equal(test.expectedLoadBalancers, loadBalancersToMap(loadBalancers))

				loadBalancers, err = ts.client2.GetLoadBalancers(testCtx)
				ts.Equal(test.err, err)
				ts.Equal(test.expectedLoadBalancers, loadBalancersToMap(loadBalancers))
			})
		}
	})

	ts.Run("Test_GetLoadBalancerByID", func() {
		tests := []struct {
			name                 string
			loadBalancerID       string
			expectedLoadBalancer *v1Types.LoadBalancer
			err                  error
		}{
			{
				name:                 "Should fetch one load balancer by ID",
				loadBalancerID:       "test_app_1",
				expectedLoadBalancer: expectedLegacyLoadBalancers["test_app_1"],
			},
			{
				name:           "Should fail if the load balancer does not exist in the DB",
				loadBalancerID: "test_not_real_load_balancer",
				err:            fmt.Errorf("Response not OK. 404 Not Found: portal app not found for load balancer ID test_not_real_load_balancer"),
			},
		}

		for _, test := range tests {
			ts.Run(test.name, func() {
				loadBalancerByID, err := ts.client1.GetLoadBalancerByID(testCtx, test.loadBalancerID)
				ts.Equal(test.err, err)
				ts.Equal(test.expectedLoadBalancer, loadBalancerByID)

				loadBalancerByID, err = ts.client2.GetLoadBalancerByID(testCtx, test.loadBalancerID)
				ts.Equal(test.err, err)
				ts.Equal(test.expectedLoadBalancer, loadBalancerByID)
			})
		}
	})

	ts.Run("Test_GetLoadBalancersByUserID", func() {
		tests := []struct {
			name                  string
			userID                string
			expectedLoadBalancers map[string]*v1Types.LoadBalancer
			roleNameFilter        v1Types.RoleName
			err                   error
		}{
			{
				name:   "Should fetch all load balancers for a single user ID when no filter provided",
				userID: "auth0|ulfric_stormcloak",
				expectedLoadBalancers: map[string]*v1Types.LoadBalancer{
					"test_app_2": expectedLegacyLoadBalancers["test_app_2"],
				},
			},
			{
				name:           "Should fetch all load balancers for a single user ID and role when a valid filter provided",
				userID:         "auth0|amos_burton",
				roleNameFilter: v1Types.RoleAdmin,
				expectedLoadBalancers: map[string]*v1Types.LoadBalancer{
					"test_app_3": expectedLegacyLoadBalancers["test_app_3"],
				},
			},
			{
				name:                  "Should return empty if the user does not have any load balancers",
				userID:                "auth0|bernard_marx",
				expectedLoadBalancers: map[string]*v1Types.LoadBalancer{},
			},
			{
				name:           "Should fail if an invalid role name provided as a filter",
				userID:         "test_user_1dbffbdfeeb225",
				roleNameFilter: v1Types.RoleName("not_real"),
				err:            fmt.Errorf("invalid role name filter"),
			},
			{
				name:   "Should fail if the user does not exist",
				userID: "test_not_real_user",
				err:    fmt.Errorf("Response not OK. 404 Not Found: user not found for provider user ID test_not_real_user"),
			},
		}

		for _, test := range tests {
			ts.Run(test.name, func() {
				filter := &test.roleNameFilter
				if test.roleNameFilter == "" {
					filter = nil
				}

				loadBalancers, err := ts.client1.GetLoadBalancersByUserID(testCtx, test.userID, filter)
				ts.Equal(test.err, err)
				if test.err == nil {
					ts.Equal(test.expectedLoadBalancers, loadBalancersToMap(loadBalancers))
				}

				loadBalancers, err = ts.client2.GetLoadBalancersByUserID(testCtx, test.userID, filter)
				ts.Equal(test.err, err)
				if test.err == nil {
					ts.Equal(test.expectedLoadBalancers, loadBalancersToMap(loadBalancers))
				}
			})
		}
	})

	ts.Run("Test_GetPayPlans", func() {
		tests := []struct {
			name             string
			expectedPayPlans map[string]*v1Types.PayPlan
			err              error
		}{
			{
				name:             "Should fetch all pay plans in the DB",
				expectedPayPlans: expectedLegacyPayPlans,
			},
		}

		for _, test := range tests {
			ts.Run(test.name, func() {
				payPlans, err := ts.client1.GetPayPlans(testCtx)
				ts.Equal(test.err, err)
				ts.Equal(test.expectedPayPlans, payPlansToMap(payPlans))

				payPlans, err = ts.client2.GetPayPlans(testCtx)
				ts.Equal(test.err, err)
				ts.Equal(test.expectedPayPlans, payPlansToMap(payPlans))
			})
		}
	})

	ts.Run("Test_GetPayPlanByType", func() {
		tests := []struct {
			name            string
			payPlanType     v1Types.PayPlanType
			expectedPayPlan *v1Types.PayPlan
			err             error
		}{
			{

				name:            "Should fetch a single pay plan by type",
				payPlanType:     "pro_plan",
				expectedPayPlan: expectedLegacyPayPlans["pro_plan"],
			},
			{
				name:        "Should fail if passed a pay plan type that is not in the DB",
				payPlanType: v1Types.PayPlanType("not_a_real_plan"),
				err:         fmt.Errorf("Response not OK. 404 Not Found: plan not found for type not_a_real_plan"),
			},
		}

		for _, test := range tests {
			ts.Run(test.name, func() {
				payPlanByType, err := ts.client1.GetPayPlanByType(testCtx, test.payPlanType)
				ts.Equal(test.err, err)
				ts.Equal(test.expectedPayPlan, payPlanByType)

				payPlanByType, err = ts.client2.GetPayPlanByType(testCtx, test.payPlanType)
				ts.Equal(test.err, err)
				ts.Equal(test.expectedPayPlan, payPlanByType)
			})
		}
	})

	ts.Run("Test_GetUserPermissionsByUserID", func() {
		tests := []struct {
			name                string
			userID              v1Types.UserID
			expectedPermissions *v1Types.UserPermissions
			err                 error
		}{
			{

				name:   "Should fetch a single users load balancer permissions",
				userID: "auth0|paul_atreides",
				expectedPermissions: &v1Types.UserPermissions{
					UserID: "auth0|paul_atreides",
					LoadBalancers: map[v1Types.LoadBalancerID]v1Types.LoadBalancerPermissions{
						"test_app_1": {
							RoleName:    "ADMIN",
							Permissions: []v1Types.PermissionsEnum{"read:endpoint", "write:endpoint"},
						},
						"test_app_2": {
							RoleName:    "MEMBER",
							Permissions: []v1Types.PermissionsEnum{"read:endpoint"},
						},
					},
				},
			},
			{
				name:   "Should fetch another single users load balancer permissions",
				userID: "auth0|ulfric_stormcloak",
				expectedPermissions: &v1Types.UserPermissions{
					UserID: "auth0|ulfric_stormcloak",
					LoadBalancers: map[v1Types.LoadBalancerID]v1Types.LoadBalancerPermissions{
						"test_app_2": {
							RoleName: "MEMBER",
							Permissions: []v1Types.PermissionsEnum{
								"read:endpoint",
							},
						},
					},
				},
			},
			{
				name:   "Should fail if the user does not have any permissions",
				userID: "test_user_hey_who_am_i_wow",
				err:    fmt.Errorf("Response not OK. 404 Not Found: user not found for provider user ID test_user_hey_who_am_i_wow"),
			},
		}

		for _, test := range tests {
			ts.Run(test.name, func() {
				permissionsByUserID, err := ts.client1.GetUserPermissionsByUserID(testCtx, test.userID)
				ts.Equal(test.err, err)
				ts.Equal(test.expectedPermissions, permissionsByUserID)

				permissionsByUserID, err = ts.client2.GetUserPermissionsByUserID(testCtx, test.userID)
				ts.Equal(test.err, err)
				ts.Equal(test.expectedPermissions, permissionsByUserID)
			})
		}
	})

	ts.Run("Test_GetPendingLoadBalancersByPortalID", func() {
		tests := []struct {
			name                  string
			userPortalID          string
			expectedLoadBalancers map[string]*v1Types.LoadBalancer
			err                   error
		}{
<<<<<<< HEAD
			{
				name:         "Should fetch all pending load balancers for a single portal user ID",
				userPortalID: "user_10",
				expectedLoadBalancers: map[string]*v1Types.LoadBalancer{
					"test_app_3": expectedLegacyLoadBalancers["test_app_3"],
				},
			},
			{
				name:                  "Should return empty if the portal user ID does not have any pending load balancers in the DB",
				userPortalID:          "user_1",
				expectedLoadBalancers: map[string]*v1Types.LoadBalancer{},
			},
			{
=======
			{
				name:         "Should fetch all pending load balancers for a single portal user ID",
				userPortalID: "user_10",
				expectedLoadBalancers: map[string]*v1Types.LoadBalancer{
					"test_app_3": expectedLegacyLoadBalancers["test_app_3"],
				},
			},
			{
				name:                  "Should return empty if the portal user ID does not have any pending load balancers in the DB",
				userPortalID:          "user_1",
				expectedLoadBalancers: map[string]*v1Types.LoadBalancer{},
			},
			{
>>>>>>> 4f2a52ba
				name:         "Should fail if user portal ID not provided",
				userPortalID: "",
				err:          fmt.Errorf("no user ID"),
			},
		}

		for _, test := range tests {
			ts.Run(test.name, func() {
				pendingLoadBalancersByPortalID, err := ts.client1.GetPendingLoadBalancersByUserID(testCtx, test.userPortalID)
<<<<<<< HEAD
=======
				ts.Equal(test.err, err)
				if test.err == nil {
					ts.Equal(test.expectedLoadBalancers, loadBalancersToMap(pendingLoadBalancersByPortalID))
				}

				pendingLoadBalancersByPortalID, err = ts.client2.GetPendingLoadBalancersByUserID(testCtx, test.userPortalID)
>>>>>>> 4f2a52ba
				ts.Equal(test.err, err)
				if test.err == nil {
					ts.Equal(test.expectedLoadBalancers, loadBalancersToMap(pendingLoadBalancersByPortalID))
				}
<<<<<<< HEAD

				pendingLoadBalancersByPortalID, err = ts.client2.GetPendingLoadBalancersByUserID(testCtx, test.userPortalID)
				ts.Equal(test.err, err)
				if test.err == nil {
					ts.Equal(test.expectedLoadBalancers, loadBalancersToMap(pendingLoadBalancersByPortalID))
				}
=======
>>>>>>> 4f2a52ba
			})
		}
	})

	ts.Run("Test_GetLoadBalancersCountByPortalID", func() {
		tests := []struct {
			name          string
			portalUserID  string
			expectedCount int
			err           error
		}{
			{
				name:          "Should return the count of load balancers owned by a portal user ID",
				portalUserID:  "user_1",
				expectedCount: 1,
			},
			{
				name:          "Should return the count of load balancers owned by a portal user ID",
				portalUserID:  "user_3",
				expectedCount: 1,
			},
			{
				name:          "Should return 0 if there's no load balancers owned by this portal user ID",
				portalUserID:  "user_9000",
				expectedCount: 0,
			},
			{
				name:         "Should return missing portal user ID if there's no portal user ID",
				portalUserID: "",
				err:          fmt.Errorf("no user ID"),
			},
		}

		for _, test := range tests {
			ts.Run(test.name, func() {
				count, err := ts.client1.GetLoadBalancersCountByUserID(testCtx, test.portalUserID)
<<<<<<< HEAD
				ts.Equal(test.err, err)
				ts.Equal(test.expectedCount, count)

				count, err = ts.client2.GetLoadBalancersCountByUserID(testCtx, test.portalUserID)
				ts.Equal(test.err, err)
				ts.Equal(test.expectedCount, count)
=======
				ts.Equal(test.err, err)
				ts.Equal(test.expectedCount, count)

				count, err = ts.client2.GetLoadBalancersCountByUserID(testCtx, test.portalUserID)
				ts.Equal(test.err, err)
				ts.Equal(test.expectedCount, count)
>>>>>>> 4f2a52ba
			})
		}
	})
}

// Runs all the write endpoint tests after the read tests
// This ensures the write tests do not modify the seed data expected by the read tests
func (ts *phdE2EWriteTestSuite) Test_WriteTests() {
	ts.Run("Test_CreatePortalUser", func() {
		tests := []struct {
			name             string
			userInput        v2Types.CreateUser
			expectedStatus   int
			expectedResponse *v2Types.CreateUserResponse
			err              error
		}{
			{
				name: "Should create a single user in the DB",
				userInput: v2Types.CreateUser{
					Email:          "test@test.com",
					ProviderUserID: "auth0|test",
				},
				expectedResponse: &v2Types.CreateUserResponse{
					User: v2Types.User{
						Email: "test@test.com",
						AuthProviders: map[v2Types.AuthType]v2Types.UserAuthProvider{
							v2Types.AuthTypeAuth0Username: {
								Type:           v2Types.AuthTypeAuth0Username,
								ProviderUserID: "auth0|test",
								Provider:       v2Types.AuthProviderAuth0,
								Federated:      false,
							},
						},
						SignedUp: true,
					},
					AccountID: "",
				},
			},
			{
				name: "Should fail if there's no email",
				userInput: v2Types.CreateUser{
					ProviderUserID: "auth0|test",
				},
				err: fmt.Errorf("Response not OK. 400 Bad Request: error email input is not a valid email address ''"),
			},
			{
				name: "Should fail if there's no provider type",
				userInput: v2Types.CreateUser{
					Email:          "email@test.com",
					ProviderUserID: "wtf|test",
				},
				err: fmt.Errorf("Response not OK. 400 Bad Request: error invalid auth provider type 'wtf'"),
			},
		}

		for _, test := range tests {
			ts.Run(test.name, func() {
				createdUser, err := ts.client1.CreatePortalUser(testCtx, test.userInput)
				ts.Equal(test.err, err)

				if test.err == nil {
					test.expectedResponse.User.ID = createdUser.User.ID
					test.expectedResponse.User.UpdatedAt = createdUser.User.UpdatedAt
					test.expectedResponse.User.CreatedAt = createdUser.User.CreatedAt
					test.expectedResponse.AccountID = createdUser.AccountID
					ts.Equal(test.expectedResponse, createdUser)
					ts.NotEmpty(createdUser.AccountID, "Should have an accountID")

					// If the user was created, it should have permissions
					providerID := createdUser.User.AuthProviders[v2Types.AuthTypeAuth0Username].ProviderUserID
					permission, err := ts.client1.GetUserPermissionsByUserID(testCtx, v1Types.UserID(providerID))
					ts.NoError(err)
					ts.NotNil(permission)

					permission, err = ts.client2.GetUserPermissionsByUserID(testCtx, v1Types.UserID(providerID))
					ts.NoError(err)
					ts.NotNil(permission)
				}
			})
		}
	})

	ts.Run("Test_CreateLoadBalancer", func() {
		tests := []struct {
			name                   string
			loadBalancer           *v1Types.LoadBalancer
			userID                 string
			expectedCovalentAPIKey string
			err                    error
		}{
			{
				name:                   "Should create a single loadBalancer in the DB",
				loadBalancer:           createLegacyLoadBalancer,
				userID:                 "user_1",
				expectedCovalentAPIKey: "covalent_api_key_1",
			},
		}

		for _, test := range tests {
			ts.Run(test.name, func() {
				createdLB, err := ts.client1.CreateLoadBalancer(testCtx, *test.loadBalancer)
				ts.Equal(test.err, err)

				test.loadBalancer.Integrations.CovalentAPIKeyFree = test.expectedCovalentAPIKey
				test.loadBalancer.ID = createdLB.ID
				test.loadBalancer.UserID = test.userID
				test.loadBalancer.Applications[0].ID = createdLB.Applications[0].ID
				test.loadBalancer.Applications[0].UserID = test.userID
				clearTimeFields(createdLB)

				ts.Equal(test.loadBalancer, createdLB)

				if test.err == nil {
					<-time.After(50 * time.Millisecond)
					loadBalancer, err := ts.client1.GetLoadBalancerByID(testCtx, createdLB.ID)
					ts.Equal(test.err, err)
					clearTimeFields(loadBalancer)
					ts.Equal(test.loadBalancer, loadBalancer)

					loadBalancer, err = ts.client2.GetLoadBalancerByID(testCtx, createdLB.ID)
					ts.Equal(test.err, err)
					clearTimeFields(loadBalancer)
					ts.Equal(test.loadBalancer, loadBalancer)
				}
			})
		}
	})

	ts.Run("Test_UpdateLoadBalancerUserRole", func() {
		tests := []struct {
			name              string
			loadBalancerID    string
			userID            string
			update            v1Types.UpdateUserAccess
			loadBalancerUsers []v1Types.UserAccess
			userLBPermissions map[string]v1Types.LoadBalancerPermissions
			err               error
		}{
			{
				name:           "Should update a single user for an existing load balancer in the DB",
				loadBalancerID: "test_app_1",
				update: v1Types.UpdateUserAccess{
					UserID:   "user_2",
					RoleName: v1Types.RoleMember,
				},
				loadBalancerUsers: []v1Types.UserAccess{
					{RoleName: v1Types.RoleOwner, UserID: "user_1", Email: "james.holden123@test.com", Accepted: true},
					{RoleName: v1Types.RoleAdmin, UserID: "user_8", Email: "rick.deckard456@test.com", Accepted: false},
					{RoleName: v1Types.RoleMember, UserID: "user_2", Email: "paul.atreides456@test.com", Accepted: true},
				},
				userLBPermissions: map[string]v1Types.LoadBalancerPermissions{
					"auth0|paul_atreides": {
						RoleName: v1Types.RoleMember, Permissions: []v1Types.PermissionsEnum{
							"read:endpoint",
						},
					},
				},
			},
			{
				name:           "Should update a single user back for an existing load balancer in the DB",
				loadBalancerID: "test_app_1",
				update: v1Types.UpdateUserAccess{
					UserID:   "user_2",
					RoleName: v1Types.RoleAdmin,
				},
				loadBalancerUsers: []v1Types.UserAccess{
					{RoleName: v1Types.RoleOwner, UserID: "user_1", Email: "james.holden123@test.com", Accepted: true},
					{RoleName: v1Types.RoleAdmin, UserID: "user_2", Email: "paul.atreides456@test.com", Accepted: true},
					{RoleName: v1Types.RoleAdmin, UserID: "user_8", Email: "rick.deckard456@test.com", Accepted: false},
				},
				userLBPermissions: map[string]v1Types.LoadBalancerPermissions{
					"auth0|paul_atreides": {
						RoleName: v1Types.RoleAdmin, Permissions: []v1Types.PermissionsEnum{
							"read:endpoint", "write:endpoint",
						},
					},
				},
			},
			{
				name:           "Should transfer ownership for an existing load balancer in the DB",
				loadBalancerID: "test_app_1",
				update: v1Types.UpdateUserAccess{
					UserID:   "user_2",
					RoleName: v1Types.RoleOwner,
				},
				loadBalancerUsers: []v1Types.UserAccess{
					{RoleName: v1Types.RoleOwner, UserID: "user_2", Email: "paul.atreides456@test.com", Accepted: true},
					{RoleName: v1Types.RoleAdmin, UserID: "user_1", Email: "james.holden123@test.com", Accepted: true},
					{RoleName: v1Types.RoleAdmin, UserID: "user_8", Email: "rick.deckard456@test.com", Accepted: false},
				},
				userLBPermissions: map[string]v1Types.LoadBalancerPermissions{
					"auth0|james_holden": {
						RoleName: v1Types.RoleAdmin, Permissions: []v1Types.PermissionsEnum{
							"read:endpoint", "write:endpoint",
						},
					},
					"auth0|paul_atreides": {
						RoleName: v1Types.RoleOwner, Permissions: []v1Types.PermissionsEnum{
							"read:endpoint", "write:endpoint", "delete:endpoint", "transfer:endpoint",
						},
					},
				},
			},
			{
				name:           "Should transfer ownership back to original owner for an existing load balancer in the DB",
				loadBalancerID: "test_app_1",
				update: v1Types.UpdateUserAccess{
					UserID:   "user_1",
					RoleName: v1Types.RoleOwner,
				},
				loadBalancerUsers: []v1Types.UserAccess{
					{RoleName: v1Types.RoleOwner, UserID: "user_1", Email: "james.holden123@test.com", Accepted: true},
					{RoleName: v1Types.RoleAdmin, UserID: "user_2", Email: "paul.atreides456@test.com", Accepted: true},
					{RoleName: v1Types.RoleAdmin, UserID: "user_8", Email: "rick.deckard456@test.com", Accepted: false},
				},
				userLBPermissions: map[string]v1Types.LoadBalancerPermissions{
					"auth0|paul_atreides": {
						RoleName: v1Types.RoleAdmin, Permissions: []v1Types.PermissionsEnum{
							"read:endpoint", "write:endpoint",
						},
					},
					"auth0|james_holden": {
						RoleName: v1Types.RoleOwner, Permissions: []v1Types.PermissionsEnum{
							"read:endpoint", "write:endpoint", "delete:endpoint", "transfer:endpoint",
						},
					},
				},
			},
			{
				name:           "Should update a single unaccepted user to ADMIN for an existing load balancer in the DB",
				loadBalancerID: "test_app_1",
				update: v1Types.UpdateUserAccess{
					UserID:   "user_8",
					RoleName: v1Types.RoleAdmin,
				},
				loadBalancerUsers: []v1Types.UserAccess{
					{RoleName: v1Types.RoleOwner, UserID: "user_1", Email: "james.holden123@test.com", Accepted: true},
					{RoleName: v1Types.RoleAdmin, UserID: "user_2", Email: "paul.atreides456@test.com", Accepted: true},
					{RoleName: v1Types.RoleAdmin, UserID: "user_8", Email: "rick.deckard456@test.com", Accepted: false},
				},
			},
			{
				name:           "Should fail if attempting to transfer ownership and the user has not accepted their invite",
				loadBalancerID: "test_app_1",
				update: v1Types.UpdateUserAccess{
					UserID:   "user_8",
					RoleName: v1Types.RoleOwner,
				},
				err: fmt.Errorf("Response not OK. 500 Internal Server Error: error cannot transfer ownership to user ID 'user_8' for account ID 'account_1' because the user has not accepted their invite"),
			},
			{
				name:           "Should fail if load balancer ID not provided",
				loadBalancerID: "",
				err:            fmt.Errorf("no load balancer ID"),
			},
			{
				name:           "Should fail if invalid role name provided",
				loadBalancerID: "test_app_1",
				update: v1Types.UpdateUserAccess{
					UserID:   "user_8",
					RoleName: v1Types.RoleName("wrong_one"),
				},
				err: fmt.Errorf("invalid role name"),
			},
			{
				name:           "Should fail if load balancer cannot be found",
				loadBalancerID: "im_not_here",
				update: v1Types.UpdateUserAccess{
					UserID:   "user_8",
					RoleName: v1Types.RoleMember,
				},
				err: fmt.Errorf("Response not OK. 500 Internal Server Error: portal app not found for load balancer ID im_not_here"),
			},
		}

		for _, test := range tests {
			ts.Run(test.name, func() {
				_, err := ts.client1.UpdateLoadBalancerUserRole(testCtx, test.loadBalancerID, test.update)
				ts.Equal(test.err, err)
				if test.err == nil {
					<-time.After(50 * time.Millisecond)
					loadBalancer, err := ts.client1.GetLoadBalancerByID(testCtx, test.loadBalancerID)
<<<<<<< HEAD
					ts.Equal(test.err, err)
					ts.Equal(test.loadBalancerUsers, loadBalancer.Users)

					loadBalancer, err = ts.client2.GetLoadBalancerByID(testCtx, test.loadBalancerID)
					ts.Equal(test.err, err)
					ts.Equal(test.loadBalancerUsers, loadBalancer.Users)

=======
					ts.Equal(test.err, err)
					ts.Equal(test.loadBalancerUsers, loadBalancer.Users)

					loadBalancer, err = ts.client2.GetLoadBalancerByID(testCtx, test.loadBalancerID)
					ts.Equal(test.err, err)
					ts.Equal(test.loadBalancerUsers, loadBalancer.Users)

>>>>>>> 4f2a52ba
					if len(test.userLBPermissions) > 0 {
						for providerUserID, userLBPermissions := range test.userLBPermissions {
							permissionsByUserID, err := ts.client1.GetUserPermissionsByUserID(testCtx, v1Types.UserID(providerUserID))
							ts.Equal(test.err, err)
							ts.Equal(userLBPermissions, permissionsByUserID.LoadBalancers[v1Types.LoadBalancerID(test.loadBalancerID)])

							permissionsByUserID, err = ts.client2.GetUserPermissionsByUserID(testCtx, v1Types.UserID(providerUserID))
							ts.Equal(test.err, err)
							ts.Equal(userLBPermissions, permissionsByUserID.LoadBalancers[v1Types.LoadBalancerID(test.loadBalancerID)])
						}
					}
				}
			})
		}
	})

	ts.Run("Test_UpdateLoadBalancer", func() {
		tests := []struct {
			name                   string
			loadBalancerID         string
			applicationUpdate      v1Types.UpdateApplication
			applicationAfterUpdate v1Types.Application
			err                    error
		}{
			{
				name:           "Should update a single application in the DB",
				loadBalancerID: "test_app_1",
				applicationUpdate: v1Types.UpdateApplication{
					Name: "test_update_portal_app_123",
					GatewaySettings: &v1Types.UpdateGatewaySettings{
						SecretKey:            "test_90210ac4bdd3423e24877d1ff92",
						SecretKeyRequired:    boolToPointer(false),
						WhitelistOrigins:     []string{"https://portalgun.io", "https://subdomain.example.com", "https://www.example.com"},
						WhitelistBlockchains: []string{"0001", "0002", "003E", "0056"},
						WhitelistUserAgents:  []string{"Brave", "Google Chrome", "Mozilla Firefox", "Netscape Navigator", "Safari"},
						WhitelistContracts: []v1Types.WhitelistContracts{
							{BlockchainID: "0001", Contracts: []string{"0xtest_2f78db6436527729929aaf6c616361de0f7", "0xtest_5fbfe3e9af3971dd833d26ba9b5c936f0be"}},
							{BlockchainID: "0002", Contracts: []string{"0xtest_1111117dc0aa78b770fa6a738034120c302", "0xtest_a39b223fe8d0a0e5c4f27ead9083c756cc2"}},
							{BlockchainID: "003E", Contracts: []string{"0xtest_0a85d5af5bf1d1762f925bdaddc4201f984", "0xtest_f958d2ee523a2206206994597c13d831ec7"}},
							{BlockchainID: "0056", Contracts: []string{"0xtest_00000f279d81a1d3cc75430faa017fa5a2e", "0xtest_5068778dd592e39a122f4f5a5cf09c90fe2"}},
						},
						WhitelistMethods: []v1Types.WhitelistMethods{
							{BlockchainID: "0001", Methods: []string{"GET", "POST", "PUT"}},
							{BlockchainID: "0002", Methods: []string{"DELETE", "GET", "POST", "PUT"}},
							{BlockchainID: "003E", Methods: []string{"GET"}},
							{BlockchainID: "0056", Methods: []string{"GET", "POST"}},
						},
					},
					NotificationSettings: &v1Types.UpdateNotificationSettings{SignedUp: boolToPointer(true), Quarter: boolToPointer(true), Half: boolToPointer(false), ThreeQuarters: boolToPointer(true), Full: boolToPointer(false)},
				},
				applicationAfterUpdate: v1Types.Application{
					Name: "test_update_portal_app_123",
					GatewaySettings: v1Types.GatewaySettings{
						SecretKey:            "test_90210ac4bdd3423e24877d1ff92",
						WhitelistOrigins:     []string{"https://portalgun.io", "https://subdomain.example.com", "https://www.example.com"},
						WhitelistBlockchains: []string{"0001", "0002", "003E", "0056"},
						WhitelistUserAgents:  []string{"Brave", "Google Chrome", "Mozilla Firefox", "Netscape Navigator", "Safari"},
						WhitelistContracts: []v1Types.WhitelistContracts{
							{BlockchainID: "0001", Contracts: []string{"0xtest_2f78db6436527729929aaf6c616361de0f7", "0xtest_5fbfe3e9af3971dd833d26ba9b5c936f0be"}},
							{BlockchainID: "0002", Contracts: []string{"0xtest_1111117dc0aa78b770fa6a738034120c302", "0xtest_a39b223fe8d0a0e5c4f27ead9083c756cc2"}},
							{BlockchainID: "003E", Contracts: []string{"0xtest_0a85d5af5bf1d1762f925bdaddc4201f984", "0xtest_f958d2ee523a2206206994597c13d831ec7"}},
							{BlockchainID: "0056", Contracts: []string{"0xtest_00000f279d81a1d3cc75430faa017fa5a2e", "0xtest_5068778dd592e39a122f4f5a5cf09c90fe2"}},
						},
						WhitelistMethods: []v1Types.WhitelistMethods{
							{BlockchainID: "0001", Methods: []string{"GET", "POST", "PUT"}},
							{BlockchainID: "0002", Methods: []string{"DELETE", "GET", "POST", "PUT"}},
							{BlockchainID: "003E", Methods: []string{"GET"}},
							{BlockchainID: "0056", Methods: []string{"GET", "POST"}},
						},
					},
					NotificationSettings: v1Types.NotificationSettings{SignedUp: true, Quarter: true, Half: false, ThreeQuarters: true, Full: false},
				},
			},
			{
				name:           "Should remove all of a single application's whitelists",
				loadBalancerID: "test_app_1",
				applicationUpdate: v1Types.UpdateApplication{
					GatewaySettings: &v1Types.UpdateGatewaySettings{},
				},
				applicationAfterUpdate: v1Types.Application{
					Name: "test_update_portal_app_123",
					GatewaySettings: v1Types.GatewaySettings{
						SecretKey: "test_90210ac4bdd3423e24877d1ff92",
					},
					NotificationSettings: v1Types.NotificationSettings{SignedUp: true, Quarter: true, Half: false, ThreeQuarters: true, Full: false},
				},
<<<<<<< HEAD
			},
			{
				name:           "Should fail if application cannot be found",
				loadBalancerID: "9000",
				err:            fmt.Errorf("Response not OK. 404 Not Found: portal app not found for load balancer ID 9000"),
			},
		}

		for _, test := range tests {
			ts.Run(test.name, func() {
				createdLB, err := ts.client1.UpdateLoadBalancer(testCtx, test.loadBalancerID, test.applicationUpdate)
				ts.Equal(test.err, err)

				if err == nil {
					<-time.After(50 * time.Millisecond)

					loadBalancer, err := ts.client1.GetLoadBalancerByID(testCtx, createdLB.ID)
					application := loadBalancer.Applications[0]
					ts.NoError(err)
					ts.Equal(test.applicationAfterUpdate.Name, application.Name)
					ts.Equal(test.applicationAfterUpdate.GatewaySettings, application.GatewaySettings)
					ts.Equal(test.applicationAfterUpdate.NotificationSettings, application.NotificationSettings)

					loadBalancer, err = ts.client2.GetLoadBalancerByID(testCtx, createdLB.ID)
					application = loadBalancer.Applications[0]
					ts.NoError(err)
					ts.Equal(test.applicationAfterUpdate.Name, application.Name)
					ts.Equal(test.applicationAfterUpdate.GatewaySettings, application.GatewaySettings)
					ts.Equal(test.applicationAfterUpdate.NotificationSettings, application.NotificationSettings)
				}
			})
		}
	})

	ts.Run("Test_UpdateAppFirstDateSurpassed", func() {
		tests := []struct {
			name           string
			update         v1Types.UpdateFirstDateSurpassed
			protocolAppIDs []string
			expectedDate   time.Time
			err            error
		}{
			{
				name: "Should update the app first date suprassed for the provided slice of app IDs",
				update: v1Types.UpdateFirstDateSurpassed{
					ApplicationIDs:     []string{"test_app_1", "test_app_2"},
					FirstDateSurpassed: time.Date(2022, time.November, 11, 11, 11, 11, 0, time.UTC),
				},
				protocolAppIDs: []string{"test_protocol_app_1", "test_protocol_app_2"},
				expectedDate:   time.Date(2022, time.November, 11, 11, 11, 11, 0, time.UTC),
				err:            nil,
			},
			{
				name: "Should fail if update contains no application IDs cannot be found",
				update: v1Types.UpdateFirstDateSurpassed{
					ApplicationIDs:     []string{},
					FirstDateSurpassed: time.Date(2022, time.November, 11, 11, 11, 11, 0, time.UTC),
				},
				err: fmt.Errorf("Response not OK. 400 Bad Request: no application IDs on input"),
			},
			{
				name: "Should fail if application cannot be found",
				update: v1Types.UpdateFirstDateSurpassed{
					ApplicationIDs:     []string{"9000"},
					FirstDateSurpassed: time.Date(2022, time.November, 11, 11, 11, 11, 0, time.UTC),
				},
				err: fmt.Errorf("Response not OK. 400 Bad Request: UpdateFirstDateSurpassed failed: 9000 not found"),
=======
			},
			{
				name:           "Should fail if application cannot be found",
				loadBalancerID: "9000",
				err:            fmt.Errorf("Response not OK. 404 Not Found: portal app not found for load balancer ID 9000"),
>>>>>>> 4f2a52ba
			},
		}

		for _, test := range tests {
			ts.Run(test.name, func() {
<<<<<<< HEAD
				_, err := ts.client1.UpdateAppFirstDateSurpassed(testCtx, test.update)
				ts.Equal(test.err, err)

				if test.err == nil {
					<-time.After(50 * time.Millisecond)
					for _, appID := range test.protocolAppIDs {
						applications, err := ts.client1.GetApplications(testCtx)
						ts.NoError(err)
						exists := false
						for _, application := range applications {
							if application.ID == appID {
								exists = true
								ts.Equal(test.expectedDate, application.FirstDateSurpassed)
							}
						}
						ts.True(exists)

						applications, err = ts.client2.GetApplications(testCtx)
						ts.NoError(err)
						exists = false
						for _, application := range applications {
							if application.ID == appID {
								exists = true
								ts.Equal(test.expectedDate, application.FirstDateSurpassed)
							}
						}
						ts.True(exists)
					}
				}
			})
		}
	})

	ts.Run("Test_AcceptLoadBalancerUser", func() {
		tests := []struct {
			name                                  string
			email, loadBalancerID, providerUserID string
			loadBalancerUsers                     []v1Types.UserAccess
			userLBPermissions                     v1Types.LoadBalancerPermissions
			err                                   error
			pendingResult                         error
		}{
			{
				name:           "Should update a single user's ID and Accepted field for an existing load balancer in the DB",
				loadBalancerID: "test_app_1",
				providerUserID: "auth0|rick_deckard",
				loadBalancerUsers: []v1Types.UserAccess{
					{RoleName: v1Types.RoleOwner, UserID: "user_1", Email: "james.holden123@test.com", Accepted: true},
					{RoleName: v1Types.RoleAdmin, UserID: "user_2", Email: "paul.atreides456@test.com", Accepted: true},
					{RoleName: v1Types.RoleAdmin, UserID: "user_8", Email: "rick.deckard456@test.com", Accepted: true},
				},
				userLBPermissions: v1Types.LoadBalancerPermissions{
					RoleName:    v1Types.RoleAdmin,
					Permissions: []v1Types.PermissionsEnum{v1Types.ReadEndpoint, v1Types.WriteEndpoint},
				},
				pendingResult: fmt.Errorf("Response not OK. 404 Not Found: load balancer not found"),
			},
			{
				name:           "Should fail if load balancer ID not provided",
				providerUserID: "auth0|rick_deckard",
				loadBalancerID: "",
				err:            fmt.Errorf("no load balancer ID"),
			},
			{
				name:           "Should fail if user ID not provided",
				loadBalancerID: "test_app_1",
=======
				createdLB, err := ts.client1.UpdateLoadBalancer(testCtx, test.loadBalancerID, test.applicationUpdate)
				ts.Equal(test.err, err)

				if err == nil {
					<-time.After(50 * time.Millisecond)

					loadBalancer, err := ts.client1.GetLoadBalancerByID(testCtx, createdLB.ID)
					application := loadBalancer.Applications[0]
					ts.NoError(err)
					ts.Equal(test.applicationAfterUpdate.Name, application.Name)
					ts.Equal(test.applicationAfterUpdate.GatewaySettings, application.GatewaySettings)
					ts.Equal(test.applicationAfterUpdate.NotificationSettings, application.NotificationSettings)

					loadBalancer, err = ts.client2.GetLoadBalancerByID(testCtx, createdLB.ID)
					application = loadBalancer.Applications[0]
					ts.NoError(err)
					ts.Equal(test.applicationAfterUpdate.Name, application.Name)
					ts.Equal(test.applicationAfterUpdate.GatewaySettings, application.GatewaySettings)
					ts.Equal(test.applicationAfterUpdate.NotificationSettings, application.NotificationSettings)
				}
			})
		}
	})

	ts.Run("Test_UpdateAppFirstDateSurpassed", func() {
		tests := []struct {
			name           string
			update         v1Types.UpdateFirstDateSurpassed
			protocolAppIDs []string
			expectedDate   time.Time
			err            error
		}{
			{
				name: "Should update the app first date suprassed for the provided slice of app IDs",
				update: v1Types.UpdateFirstDateSurpassed{
					ApplicationIDs:     []string{"test_app_1", "test_app_2"},
					FirstDateSurpassed: time.Date(2022, time.November, 11, 11, 11, 11, 0, time.UTC),
				},
				protocolAppIDs: []string{"test_protocol_app_1", "test_protocol_app_2"},
				expectedDate:   time.Date(2022, time.November, 11, 11, 11, 11, 0, time.UTC),
				err:            nil,
			},
			{
				name: "Should fail if update contains no application IDs cannot be found",
				update: v1Types.UpdateFirstDateSurpassed{
					ApplicationIDs:     []string{},
					FirstDateSurpassed: time.Date(2022, time.November, 11, 11, 11, 11, 0, time.UTC),
				},
				err: fmt.Errorf("Response not OK. 400 Bad Request: no application IDs on input"),
			},
			{
				name: "Should fail if application cannot be found",
				update: v1Types.UpdateFirstDateSurpassed{
					ApplicationIDs:     []string{"9000"},
					FirstDateSurpassed: time.Date(2022, time.November, 11, 11, 11, 11, 0, time.UTC),
				},
				err: fmt.Errorf("Response not OK. 400 Bad Request: UpdateFirstDateSurpassed failed: 9000 not found"),
			},
		}

		for _, test := range tests {
			ts.Run(test.name, func() {
				_, err := ts.client1.UpdateAppFirstDateSurpassed(testCtx, test.update)
				ts.Equal(test.err, err)

				if test.err == nil {
					<-time.After(50 * time.Millisecond)
					for _, appID := range test.protocolAppIDs {
						applications, err := ts.client1.GetApplications(testCtx)
						ts.NoError(err)
						exists := false
						for _, application := range applications {
							if application.ID == appID {
								exists = true
								ts.Equal(test.expectedDate, application.FirstDateSurpassed)
							}
						}
						ts.True(exists)

						applications, err = ts.client2.GetApplications(testCtx)
						ts.NoError(err)
						exists = false
						for _, application := range applications {
							if application.ID == appID {
								exists = true
								ts.Equal(test.expectedDate, application.FirstDateSurpassed)
							}
						}
						ts.True(exists)
					}
				}
			})
		}
	})

	ts.Run("Test_AcceptLoadBalancerUser", func() {
		tests := []struct {
			name                                  string
			email, loadBalancerID, providerUserID string
			loadBalancerUsers                     []v1Types.UserAccess
			userLBPermissions                     v1Types.LoadBalancerPermissions
			err                                   error
			pendingResult                         error
		}{
			{
				name:           "Should update a single user's ID and Accepted field for an existing load balancer in the DB",
				loadBalancerID: "test_app_1",
				providerUserID: "auth0|rick_deckard",
				loadBalancerUsers: []v1Types.UserAccess{
					{RoleName: v1Types.RoleOwner, UserID: "user_1", Email: "james.holden123@test.com", Accepted: true},
					{RoleName: v1Types.RoleAdmin, UserID: "user_2", Email: "paul.atreides456@test.com", Accepted: true},
					{RoleName: v1Types.RoleAdmin, UserID: "user_8", Email: "rick.deckard456@test.com", Accepted: true},
				},
				userLBPermissions: v1Types.LoadBalancerPermissions{
					RoleName:    v1Types.RoleAdmin,
					Permissions: []v1Types.PermissionsEnum{v1Types.ReadEndpoint, v1Types.WriteEndpoint},
				},
				pendingResult: fmt.Errorf("Response not OK. 404 Not Found: load balancer not found"),
			},
			{
				name:           "Should fail if load balancer ID not provided",
				providerUserID: "auth0|rick_deckard",
				loadBalancerID: "",
				err:            fmt.Errorf("no load balancer ID"),
			},
			{
				name:           "Should fail if user ID not provided",
				loadBalancerID: "test_app_1",
>>>>>>> 4f2a52ba
				err:            fmt.Errorf("no user ID"),
			},
			{
				name:           "Should fail if load balancer cannot be found",
				providerUserID: "auth0|rick_deckard",
				loadBalancerID: "im_not_here",
				err:            fmt.Errorf("Response not OK. 500 Internal Server Error: portal app not found for load balancer ID im_not_here"),
			},
		}

		for _, test := range tests {
			ts.Run(test.name, func() {
				_, err := ts.client1.AcceptLoadBalancerUser(testCtx, test.loadBalancerID, test.providerUserID)
				ts.Equal(test.err, err)
				if test.err == nil {
					<-time.After(50 * time.Millisecond)
					loadBalancer, err := ts.client1.GetLoadBalancerByID(testCtx, test.loadBalancerID)
					ts.Equal(test.err, err)
					ts.Equal(test.loadBalancerUsers, loadBalancer.Users)

					loadBalancer, err = ts.client2.GetLoadBalancerByID(testCtx, test.loadBalancerID)
					ts.Equal(test.err, err)
					ts.Equal(test.loadBalancerUsers, loadBalancer.Users)

					if test.providerUserID != "" {
						// user should have been added to the user permissions in the cache
						permissionsByUserID, err := ts.client1.GetUserPermissionsByUserID(testCtx, v1Types.UserID(test.providerUserID))
						ts.Equal(test.err, err)
						ts.Equal(test.userLBPermissions, permissionsByUserID.LoadBalancers[v1Types.LoadBalancerID(test.loadBalancerID)])

						permissionsByUserID, err = ts.client2.GetUserPermissionsByUserID(testCtx, v1Types.UserID(test.providerUserID))
						ts.Equal(test.err, err)
						ts.Equal(test.userLBPermissions, permissionsByUserID.LoadBalancers[v1Types.LoadBalancerID(test.loadBalancerID)])

						exists := false
						loadBalancers, err := ts.client1.GetLoadBalancersByUserID(testCtx, test.providerUserID, nil)
						ts.Equal(test.err, err)
						for _, lb := range loadBalancers {
							if lb.ID == test.loadBalancerID {
								exists = true
								break
							}
						}
						ts.True(exists)

						exists = false
						loadBalancers, err = ts.client2.GetLoadBalancersByUserID(testCtx, test.providerUserID, nil)
						ts.Equal(test.err, err)
						for _, lb := range loadBalancers {
							if lb.ID == test.loadBalancerID {
								exists = true
								break
							}
						}
						ts.True(exists)

						// user should be removed from pending lb list
						removed := true
						pendingLoadBalancers, _ := ts.client1.GetPendingLoadBalancersByUserID(testCtx, test.providerUserID)
						for _, lb := range pendingLoadBalancers {
							if lb.ID == test.loadBalancerID {
								removed = false
								break
							}
						}
						ts.True(removed)

						removed = true
						pendingLoadBalancers, _ = ts.client2.GetPendingLoadBalancersByUserID(testCtx, test.providerUserID)
						for _, lb := range pendingLoadBalancers {
							if lb.ID == test.loadBalancerID {
								removed = false
								break
							}
						}
						ts.True(removed)
					}
				}
			})
		}
	})

	ts.Run("Test_CreateLoadBalancerUser", func() {
		tests := []struct {
			name              string
			loadBalancerID    string
			user              v1Types.UserAccess
			loadBalancerUsers map[string]v1Types.UserAccess
			err               error
		}{
			{
				name:           "Should add a single new user to an existing load balancer in the DB",
				loadBalancerID: "test_app_1",
				user: v1Types.UserAccess{
					RoleName: v1Types.RoleMember,
					Email:    "member_new@test.com",
				},
				loadBalancerUsers: map[string]v1Types.UserAccess{
					"user_1": {UserID: "user_1", RoleName: v1Types.RoleOwner, Email: "james.holden123@test.com", Accepted: true},
					"user_2": {UserID: "user_2", RoleName: v1Types.RoleAdmin, Email: "paul.atreides456@test.com", Accepted: true},
					"user_8": {UserID: "user_8", RoleName: v1Types.RoleAdmin, Email: "rick.deckard456@test.com", Accepted: true},
					// ID dynamically generated on creation
					"": {UserID: "", RoleName: v1Types.RoleMember, Email: "member_new@test.com", Accepted: false},
				},
			},
			{
				name:           "Should add a single existing user to an existing load balancer in the DB",
				loadBalancerID: "test_app_2",
				user: v1Types.UserAccess{
					RoleName: v1Types.RoleMember,
					Email:    "frodo.baggins123@test.com",
				},
				loadBalancerUsers: map[string]v1Types.UserAccess{
					"user_3": {UserID: "user_3", RoleName: v1Types.RoleOwner, Email: "ellen.ripley789@test.com", Accepted: true},
					"user_4": {UserID: "user_4", RoleName: v1Types.RoleMember, Email: "ulfric.stormcloak123@test.com", Accepted: true},
					"user_9": {UserID: "user_9", RoleName: v1Types.RoleMember, Email: "tyrion.lannister789@test.com", Accepted: false},
					"user_2": {UserID: "user_2", RoleName: v1Types.RoleMember, Email: "paul.atreides456@test.com", Accepted: true},
					// ID dynamically generated on creation
					"": {UserID: "", RoleName: v1Types.RoleMember, Email: "frodo.baggins123@test.com", Accepted: false},
				},
			},
			{
				name:           "Should fail if load balancer cannot be found",
				loadBalancerID: "sir_not_appearing_in_this_film",
				err:            fmt.Errorf("Response not OK. 500 Internal Server Error: portal app not found for load balancer ID sir_not_appearing_in_this_film"),
			},
		}

		for _, test := range tests {
			ts.Run(test.name, func() {
				updatedLB, err := ts.client1.CreateLoadBalancerUser(testCtx, test.loadBalancerID, test.user)
				ts.Equal(test.err, err)
				if test.err == nil {
					// Find the user in updatedLB.Users with the same email as test.user
					for _, updatedUser := range updatedLB.Users {
						if updatedUser.Email == test.user.Email {
							// Update the UserID in test.loadBalancerUsers
							lbUser := test.loadBalancerUsers[""]
							lbUser.UserID = updatedUser.UserID
							test.loadBalancerUsers[updatedUser.UserID] = lbUser
							delete(test.loadBalancerUsers, "")
							break
						}
					}
					ts.Equal(test.loadBalancerUsers, userAccessSliceToMap(updatedLB.Users))

					<-time.After(50 * time.Millisecond)
					loadBalancer, err := ts.client1.GetLoadBalancerByID(testCtx, test.loadBalancerID)
					ts.Equal(test.err, err)
					ts.Equal(test.loadBalancerUsers, userAccessSliceToMap(loadBalancer.Users))

					loadBalancer, err = ts.client2.GetLoadBalancerByID(testCtx, test.loadBalancerID)
					ts.Equal(test.err, err)
					ts.Equal(test.loadBalancerUsers, userAccessSliceToMap(loadBalancer.Users))
				}
			})
		}
	})

	ts.Run("Test_DeleteLoadBalancerUser", func() {
		tests := []struct {
			name                       string
			loadBalancerID             string
			userID, providerUserID     string
			loadBalancerUsers          []v1Types.UserAccess
			lbsAfterDelete             int
			err, permissionsFetchError error
		}{
			{
				name:           "Should remove a single user from an existing load balancer in the DB",
				loadBalancerID: "test_app_3",
				userID:         "user_7",
				providerUserID: "auth0|frodo_baggins",
				loadBalancerUsers: []v1Types.UserAccess{
					{RoleName: v1Types.RoleOwner, UserID: "user_5", Email: "chrisjen.avasarala1@test.com", Accepted: true},
					{RoleName: v1Types.RoleAdmin, UserID: "user_6", Email: "amos.burton789@test.com", Accepted: true},
					{RoleName: v1Types.RoleMember, UserID: "user_10", Email: "daenerys.targaryen123@test.com", Accepted: false},
				},
				lbsAfterDelete:        1,
				permissionsFetchError: fmt.Errorf("Response not OK. 404 Not Found: user not found for provider user ID user_7"),
			},
			{
				name:           "Should fail if load balancer cannot be found",
				loadBalancerID: "why_am_i_not_a_load_balancer",
				userID:         "user_9",
				err:            fmt.Errorf("Response not OK. 500 Internal Server Error: portal app not found for load balancer ID why_am_i_not_a_load_balancer"),
			},
			{
				name:           "Should fail if load balancer ID not provided",
				loadBalancerID: "",
				userID:         "user_9",
				err:            fmt.Errorf("no load balancer ID"),
			},
			{
				name:           "Should fail if user ID not provided",
				loadBalancerID: "test_app_1",
				userID:         "",
				err:            fmt.Errorf("no user ID"),
			},
		}

		for _, test := range tests {
			ts.Run(test.name, func() {
				_, err := ts.client1.DeleteLoadBalancerUser(testCtx, test.loadBalancerID, test.userID)
				ts.Equal(test.err, err)
				if test.err == nil {
					<-time.After(50 * time.Millisecond)
					loadBalancer, err := ts.client1.GetLoadBalancerByID(testCtx, test.loadBalancerID)
					ts.Equal(test.err, err)
					ts.Equal(test.loadBalancerUsers, loadBalancer.Users)

					loadBalancer, err = ts.client2.GetLoadBalancerByID(testCtx, test.loadBalancerID)
					ts.Equal(test.err, err)
					ts.Equal(test.loadBalancerUsers, loadBalancer.Users)

					// user should have been removed from the user permissions in the cache
					_, err = ts.client1.GetUserPermissionsByUserID(testCtx, v1Types.UserID(test.userID))
					ts.Equal(test.permissionsFetchError, err)

					_, err = ts.client2.GetUserPermissionsByUserID(testCtx, v1Types.UserID(test.userID))
					ts.Equal(test.permissionsFetchError, err)

					// user's LB should have been removed from the user's LBs map in the cache
					lbs, err := ts.client1.GetLoadBalancersByUserID(testCtx, test.providerUserID, nil)
					ts.NoError(err)
					ts.Len(lbs, test.lbsAfterDelete)

					lbs, err = ts.client2.GetLoadBalancersByUserID(testCtx, test.providerUserID, nil)
					ts.NoError(err)
					ts.Len(lbs, test.lbsAfterDelete)
				}
			})
		}
	})

	ts.Run("Test_RemoveLoadBalancer", func() {
		tests := []struct {
			name           string
			loadBalancerID string
			expectedUserID string
			err            error
		}{
			{
				name:           "should remove one load balancer by setting its delete flag into true",
				loadBalancerID: "test_app_3",
				expectedUserID: "",
			},
			{
				name:           "Should fail if load balancer cannot be found",
				loadBalancerID: "9000",
				err:            fmt.Errorf("Response not OK. 404 Not Found: portal app not found for load balancer ID 9000"),
			},
		}

		for _, test := range tests {
			ts.Run(test.name, func() {
				_, err := ts.client1.RemoveLoadBalancer(testCtx, test.loadBalancerID)
				ts.Equal(test.err, err)
				if test.err == nil {
					<-time.After(50 * time.Millisecond)
					loadBalancer, err := ts.client1.GetLoadBalancerByID(testCtx, test.loadBalancerID)
					ts.Equal("Response not OK. 404 Not Found: portal app not found for load balancer ID test_app_3", err.Error())
					ts.Nil(loadBalancer)

					loadBalancer, err = ts.client2.GetLoadBalancerByID(testCtx, test.loadBalancerID)
					ts.Equal("Response not OK. 404 Not Found: portal app not found for load balancer ID test_app_3", err.Error())
					ts.Nil(loadBalancer)
				}
			})
		}
	})

	ts.Run("Test_RemoveApplication", func() {
		tests := []struct {
			name          string
			applicationID string
			protocolAppID string
			expectedError error
			err           error
		}{
			{
				name:          "should remove one application by setting its status to deleted",
				applicationID: "test_app_2",
				protocolAppID: "test_protocol_app_2",
				expectedError: fmt.Errorf("Response not OK. 404 Not Found: portal app not found for app ID test_protocol_app_2"),
			},
			{
				name:          "Should fail if application cannot be found",
				applicationID: "2348",
				err:           fmt.Errorf("Response not OK. 404 Not Found: portal app not found for load balancer ID 2348"),
			},
		}

		for _, test := range tests {
			ts.Run(test.name, func() {
				_, err := ts.client1.RemoveApplication(testCtx, test.applicationID)
				ts.Equal(test.err, err)

				if test.err == nil {
					<-time.After(50 * time.Millisecond)

					applications, err := ts.client1.GetApplications(testCtx)
					ts.NoError(err)
					exists := false
					for _, application := range applications {
						if application.ID == test.applicationID {
							exists = true
						}
					}
					ts.False(exists)

					applications, err = ts.client2.GetApplications(testCtx)
					ts.NoError(err)
					exists = false
					for _, application := range applications {
						if application.ID == test.applicationID {
							exists = true
						}
					}
					ts.False(exists)
				}
			})
		}
	})

}

func blockchainsToMap(blockchains []*v1Types.Blockchain) map[string]*v1Types.Blockchain {
	expectedMap := make(map[string]*v1Types.Blockchain)
	for _, b := range blockchains {
		expectedMap[b.ID] = b
	}
	return expectedMap
}

func applicationsToMap(applications []*v1Types.Application) map[string]*v1Types.Application {
	expectedMap := make(map[string]*v1Types.Application)
	for _, a := range applications {
		expectedMap[a.ID] = a
	}
	return expectedMap
}

func loadBalancersToMap(loadBalancers []*v1Types.LoadBalancer) map[string]*v1Types.LoadBalancer {
	lbMap := make(map[string]*v1Types.LoadBalancer)
	for _, lb := range loadBalancers {
		sortUsersByRole(lb.Users)

		// Sort Applications by ID
		sort.Slice(lb.Applications, func(i, j int) bool {
			return lb.Applications[i].ID < lb.Applications[j].ID
		})

		lbMap[lb.ID] = lb
	}
	return lbMap
}

func sortUsersByRole(users []v1Types.UserAccess) {
	roleWeight := map[v1Types.RoleName]int{v1Types.RoleOwner: 0, v1Types.RoleAdmin: 1, v1Types.RoleMember: 2}

	sort.Slice(users, func(i, j int) bool {
		if roleWeight[users[i].RoleName] != roleWeight[users[j].RoleName] {
			return roleWeight[users[i].RoleName] < roleWeight[users[j].RoleName]
		}
		return users[i].UserID < users[j].UserID
	})
}

func payPlansToMap(payPlans []*v1Types.PayPlan) map[string]*v1Types.PayPlan {
	payPlansMap := make(map[string]*v1Types.PayPlan)
	for _, payPlan := range payPlans {
		payPlansMap[string(payPlan.Type)] = payPlan
	}
	return payPlansMap
}

func userAccessSliceToMap(users []v1Types.UserAccess) map[string]v1Types.UserAccess {
	userMap := make(map[string]v1Types.UserAccess)
	for _, user := range users {
		userMap[user.UserID] = user
	}
	return userMap
}

func clearTimeFields(lb *v1Types.LoadBalancer) {
	lb.CreatedAt = time.Time{}
	lb.UpdatedAt = time.Time{}
	if len(lb.Applications) > 0 {
		lb.Applications[0].CreatedAt = time.Time{}
		lb.Applications[0].UpdatedAt = time.Time{}
	}
}

func boolToPointer(value bool) *bool {
	return &value
}

var (
	mockTimestamp = time.Date(2022, time.November, 11, 11, 11, 11, 0, time.UTC)

	expectedLegacyApplications = map[string]*v1Types.Application{
		"test_protocol_app_1": {
			ID:     "test_protocol_app_1",
			UserID: "user_1",
			Name:   "pokt_app_123",
			GatewayAAT: v1Types.GatewayAAT{
				Address:              "test_34715cae753e67c75fbb340442e7de8e",
				ApplicationPublicKey: "test_34715cae753e67c75fbb340442e7de8e",
				ApplicationSignature: "test_1dc39a2e5a84a35bf030969a0b3231f7",
				ClientPublicKey:      "test_89a3af6a587aec02cfade6f5000424c2",
				PrivateKey:           "test_11b8d394ca331d7c7a71ca1896d630f6",
				Version:              "0.0.1",
			},
			GatewaySettings: v1Types.GatewaySettings{
				SecretKey:           "test_40f482d91a5ef2300ebb4e2308c",
				SecretKeyRequired:   true,
				WhitelistOrigins:    []string{"https://test.com"},
				WhitelistUserAgents: []string{"Mozilla/5.0 (Windows NT 10.0; Win64; x64)"},
				WhitelistContracts: []v1Types.WhitelistContracts{
					{BlockchainID: "0001", Contracts: []string{"0x1234567890abcdef"}},
				},
				WhitelistMethods: []v1Types.WhitelistMethods{
					{BlockchainID: "0001", Methods: []string{"GET"}},
				},
				WhitelistBlockchains: []string{"0053"},
			},
			Limit: v1Types.AppLimit{
				PayPlan: v1Types.PayPlan{
					Type:  v1Types.FreetierV0,
					Limit: 250_000,
				},
			},
			NotificationSettings: v1Types.NotificationSettings{
				Quarter:       true,
				ThreeQuarters: true,
				Full:          true,
			},
			FirstDateSurpassed: mockTimestamp,
			CreatedAt:          mockTimestamp,
			UpdatedAt:          mockTimestamp,
		},
		"test_protocol_app_2": {
			ID:     "test_protocol_app_2",
			UserID: "user_3",
			Name:   "pokt_app_456",
			GatewayAAT: v1Types.GatewayAAT{
				Address:              "test_8237c72345f12d1b1a8b64a1a7f66fa4",
				ApplicationPublicKey: "test_8237c72345f12d1b1a8b64a1a7f66fa4",
				ApplicationSignature: "test_f48d33b30ddaf60a1e5bb50d2ba8da5a",
				ClientPublicKey:      "test_04c71d90a92f40416b6f1d7d8af17e02",
				PrivateKey:           "test_2e83c836a29b423a47d8e18c779fd422",
				Version:              "0.0.1",
			},
			Limit: v1Types.AppLimit{
				PayPlan: v1Types.PayPlan{
					Type:  v1Types.PayAsYouGoV0,
					Limit: 0,
				},
			},
			GatewaySettings: v1Types.GatewaySettings{
				SecretKey:           "test_9c9e3b193cfba5348f93bb2f3e3fb794",
				WhitelistOrigins:    []string{"https://example.com"},
				WhitelistUserAgents: []string{"Mozilla/5.0 (Linux; Android 10; SM-A205U) AppleWebKit/537.36 (KHTML, like Gecko) Chrome/91.0.4472.120 Mobile Safari/537.36"},
				WhitelistContracts: []v1Types.WhitelistContracts{
					{BlockchainID: "0064", Contracts: []string{"0x0987654321abcdef"}},
				},
				WhitelistMethods: []v1Types.WhitelistMethods{
					{BlockchainID: "0064", Methods: []string{"POST"}},
				},
				WhitelistBlockchains: []string{"0021"},
			},
			NotificationSettings: v1Types.NotificationSettings{
				Half: true,
				Full: true,
			},
			FirstDateSurpassed: mockTimestamp,
			CreatedAt:          mockTimestamp,
			UpdatedAt:          mockTimestamp,
		},
		"test_protocol_app_3": {
			ID:     "test_protocol_app_3",
			UserID: "user_5",
			Name:   "pokt_app_789",
			GatewayAAT: v1Types.GatewayAAT{
				Address:              "test_b5e07928fc80083c13ad0201b81bae9b",
				ApplicationPublicKey: "test_f608500e4fe3e09014fe2411b4a560b5",
				ApplicationSignature: "test_c3cd8be16ba32e24dd49fdb0247fc9b8",
				ClientPublicKey:      "test_328a9cf1b35085eeaa669aa858f6fba9",
				PrivateKey:           "test_8663e187c19f3c6e27317eab4ed6d7d5",
				Version:              "0.0.1",
			},
			Limit: v1Types.AppLimit{
				PayPlan: v1Types.PayPlan{
					Type:  v1Types.Enterprise,
					Limit: 0,
				},
				CustomLimit: 4_200_000,
			},
			GatewaySettings: v1Types.GatewaySettings{
				SecretKey: "test_9f48b13e2bc5fd31ab367841f11495c1",
			},
			FirstDateSurpassed: mockTimestamp,
			CreatedAt:          mockTimestamp,
			UpdatedAt:          mockTimestamp,
		},
		"test_protocol_app_4": {
			ID:     "test_protocol_app_4",
			UserID: "user_5",
			Name:   "pokt_app_789",
			GatewayAAT: v1Types.GatewayAAT{
				Address:              "test_eb2e5bcba557cfe8fa76fd7fff54f9d1",
				ApplicationPublicKey: "test_f6a5d8690ecb669865bd752b7796a920",
				ApplicationSignature: "test_cf05cf9bb26111c548e88fb6157af708",
				ClientPublicKey:      "test_6ee5ea553408f0895923fd1569dc5072",
				PrivateKey:           "test_838d29d61a65401f7d56d084cb6e4783",
				Version:              "0.0.1",
			},
			Limit: v1Types.AppLimit{
				PayPlan: v1Types.PayPlan{
					Type:  v1Types.Enterprise,
					Limit: 0,
				},
				CustomLimit: 4200000,
			},
			GatewaySettings: v1Types.GatewaySettings{
				SecretKey: "test_9f48b13e2bc5fd31ab367841f11495c1",
			},
			FirstDateSurpassed: mockTimestamp,
			CreatedAt:          mockTimestamp,
			UpdatedAt:          mockTimestamp,
		},
		"test_gigastake_app_1": {
			ID:   "test_gigastake_app_1",
			Name: "pokt_gigastake",
			GatewayAAT: v1Types.GatewayAAT{
				Address:              "test_8d4f6a5b0c6e9f1db12c1f662e5ec8c5",
				ApplicationPublicKey: "test_37a0e8437f5149dc98a9a5b207efc2d0",
				ApplicationSignature: "test_f22651fb566346fca30b605e5f46e3ca",
				ClientPublicKey:      "test_65c29f0cc82e418b81a528a0c0682a9f",
				PrivateKey:           "test_0a6df2b97ae546da83f1a90b9b0c1e83",
				Version:              "0.0.1",
			},
			CreatedAt: mockTimestamp,
			UpdatedAt: mockTimestamp,
		},
		"test_gigastake_app_2": {
			ID:   "test_gigastake_app_2",
			Name: "optimism_gigastake",
			GatewayAAT: v1Types.GatewayAAT{
				Address:              "test_5c60d434db4e42d2b5d2ea6eeb8933c4",
				ApplicationPublicKey: "test_a7e28f8d716541a0a332a5dc6b7e4e6e",
				ApplicationSignature: "test_52e991c26da841bc882ad3a3ee9ee964",
				ClientPublicKey:      "test_ba4e53dada8f4f939048e56dc8f88f37",
				PrivateKey:           "test_86b9e8e14a784db8a0a4c2ee532b6a12",
				Version:              "0.0.1",
			},
			CreatedAt: mockTimestamp,
			UpdatedAt: mockTimestamp,
		},
		"test_gigastake_app_3": {
			ID:   "test_gigastake_app_3",
			Name: "harmony_gigastake",
			GatewayAAT: v1Types.GatewayAAT{
				Address:              "test_e570c841d5cd4f6197e0428ed7c517fd",
				ApplicationPublicKey: "test_4f805bbbf96c4a649efc3f4f95616f2e",
				ApplicationSignature: "test_01eac46efc9242a2be73879f1d09f1dc",
				ClientPublicKey:      "test_789f9d6adcc846f1a079bf68237b5f5c",
				PrivateKey:           "test_25a9063b3b7b42148dc17033fbbab5c6",
				Version:              "0.0.1",
			},
			CreatedAt: mockTimestamp,
			UpdatedAt: mockTimestamp,
		},
	}

	expectedLegacyLoadBalancers = map[string]*v1Types.LoadBalancer{
		"test_app_1": {
			ID:                "test_app_1",
			AccountID:         "account_1",
			Name:              "pokt_app_123",
			UserID:            "user_1",
			GigastakeRedirect: true,
			RequestTimeout:    5_000,
			Applications: []*v1Types.Application{
				expectedLegacyApplications["test_protocol_app_1"],
			},
			Users: []v1Types.UserAccess{
				{
					UserID:   "user_1",
					RoleName: "OWNER",
					Email:    "james.holden123@test.com",
					Accepted: true,
				},
				{
					UserID:   "user_2",
					RoleName: "ADMIN",
					Email:    "paul.atreides456@test.com",
					Accepted: true,
				},
				{
					UserID:   "user_8",
					RoleName: "ADMIN",
					Email:    "rick.deckard456@test.com",
					Accepted: false,
				},
			},
			Integrations: v1Types.AccountIntegrations{
				CovalentAPIKeyFree: "covalent_api_key_1",
			},
			CreatedAt: mockTimestamp,
			UpdatedAt: mockTimestamp,
		},
		"test_app_2": {
			ID:                "test_app_2",
			AccountID:         "account_2",
			Name:              "pokt_app_456",
			UserID:            "user_3",
			GigastakeRedirect: true,
			RequestTimeout:    10_000,
			Applications: []*v1Types.Application{
				expectedLegacyApplications["test_protocol_app_2"],
			},
			Users: []v1Types.UserAccess{
				{
					UserID:   "user_3",
					RoleName: "OWNER",
					Email:    "ellen.ripley789@test.com",
					Accepted: true,
				},
				{
					UserID:   "user_2",
					RoleName: "MEMBER",
					Email:    "paul.atreides456@test.com",
					Accepted: true,
				},
				{
					UserID:   "user_4",
					RoleName: "MEMBER",
					Email:    "ulfric.stormcloak123@test.com",
					Accepted: true,
				},
				{
					UserID:   "user_9",
					RoleName: "MEMBER",
					Email:    "tyrion.lannister789@test.com",
					Accepted: false,
				},
			},
			Integrations: v1Types.AccountIntegrations{
				CovalentAPIKeyFree: "covalent_api_key_2",
			},
			CreatedAt: mockTimestamp,
			UpdatedAt: mockTimestamp,
		},
		"test_app_3": {
			ID:                "test_app_3",
			AccountID:         "account_3",
			Name:              "pokt_app_789",
			UserID:            "user_5",
			GigastakeRedirect: true,
			RequestTimeout:    10_000,
			Applications: []*v1Types.Application{
				expectedLegacyApplications["test_protocol_app_3"],
				expectedLegacyApplications["test_protocol_app_4"],
			},
			Users: []v1Types.UserAccess{
				{
					UserID:   "user_5",
					RoleName: "OWNER",
					Email:    "chrisjen.avasarala1@test.com",
					Accepted: true,
				},
				{
					UserID:   "user_6",
					RoleName: "ADMIN",
					Email:    "amos.burton789@test.com",
					Accepted: true,
				},
				{
					UserID:   "user_10",
					RoleName: "MEMBER",
					Email:    "daenerys.targaryen123@test.com",
					Accepted: false,
				},
				{
					UserID:   "user_7",
					RoleName: "MEMBER",
					Email:    "frodo.baggins123@test.com",
					Accepted: true,
				},
			},
			Integrations: v1Types.AccountIntegrations{
				CovalentAPIKeyFree: "covalent_api_key_3",
			},
			CreatedAt: mockTimestamp,
			UpdatedAt: mockTimestamp,
		},
		"legacy_lb_1": {
			ID:        "legacy_lb_1",
			Gigastake: true,
			Applications: []*v1Types.Application{
				{
					ID:   "test_gigastake_app_1",
					Name: "pokt_gigastake",
					GatewayAAT: v1Types.GatewayAAT{
						Address:              "test_8d4f6a5b0c6e9f1db12c1f662e5ec8c5",
						ApplicationPublicKey: "test_37a0e8437f5149dc98a9a5b207efc2d0",
						ApplicationSignature: "test_f22651fb566346fca30b605e5f46e3ca",
						ClientPublicKey:      "test_65c29f0cc82e418b81a528a0c0682a9f",
						PrivateKey:           "test_0a6df2b97ae546da83f1a90b9b0c1e83",
						Version:              "0.0.1",
					},
					CreatedAt: mockTimestamp,
					UpdatedAt: mockTimestamp,
				},
			},
			CreatedAt: mockTimestamp,
			UpdatedAt: mockTimestamp,
		},
		"legacy_lb_2": {
			ID:        "legacy_lb_2",
			Gigastake: true,
			Applications: []*v1Types.Application{
				{
					ID:   "test_gigastake_app_2",
					Name: "optimism_gigastake",
					GatewayAAT: v1Types.GatewayAAT{
						Address:              "test_5c60d434db4e42d2b5d2ea6eeb8933c4",
						ApplicationPublicKey: "test_a7e28f8d716541a0a332a5dc6b7e4e6e",
						ApplicationSignature: "test_52e991c26da841bc882ad3a3ee9ee964",
						ClientPublicKey:      "test_ba4e53dada8f4f939048e56dc8f88f37",
						PrivateKey:           "test_86b9e8e14a784db8a0a4c2ee532b6a12",
						Version:              "0.0.1",
					},
					CreatedAt: mockTimestamp,
					UpdatedAt: mockTimestamp,
				},
			},
			CreatedAt: mockTimestamp,
			UpdatedAt: mockTimestamp,
		},
		"legacy_lb_3": {
			ID:        "legacy_lb_3",
			Gigastake: true,
			Applications: []*v1Types.Application{
				{
					ID:   "test_gigastake_app_3",
					Name: "harmony_gigastake",
					GatewayAAT: v1Types.GatewayAAT{
						Address:              "test_e570c841d5cd4f6197e0428ed7c517fd",
						ApplicationPublicKey: "test_4f805bbbf96c4a649efc3f4f95616f2e",
						ApplicationSignature: "test_01eac46efc9242a2be73879f1d09f1dc",
						ClientPublicKey:      "test_789f9d6adcc846f1a079bf68237b5f5c",
						PrivateKey:           "test_25a9063b3b7b42148dc17033fbbab5c6",
						Version:              "0.0.1",
					},
					CreatedAt: mockTimestamp,
					UpdatedAt: mockTimestamp,
				},
			},
			CreatedAt: mockTimestamp,
			UpdatedAt: mockTimestamp,
		},
	}

	expectedLegacyPayPlans = map[string]*v1Types.PayPlan{
		"basic_plan":       {Type: "basic_plan", Limit: 1_000},
		"developer_plan":   {Type: "developer_plan", Limit: 100},
		"enterprise_plan":  {Type: "enterprise_plan", Limit: 10_000},
		"pro_plan":         {Type: "pro_plan", Limit: 5_000},
		"startup_plan":     {Type: "startup_plan", Limit: 500},
		"ENTERPRISE":       {Type: "ENTERPRISE", Limit: 0},
		"FREETIER_V0":      {Type: "FREETIER_V0", Limit: 250_000},
		"PAY_AS_YOU_GO_V0": {Type: "PAY_AS_YOU_GO_V0", Limit: 0},
		"TEST_PLAN_10K":    {Type: "TEST_PLAN_10K", Limit: 10_000},
		"TEST_PLAN_90K":    {Type: "TEST_PLAN_90K", Limit: 90_000},
		"TEST_PLAN_V0":     {Type: "TEST_PLAN_V0", Limit: 0},
	}

	expectedLegacyBlockchains = map[string]*v1Types.Blockchain{
		"0001": {
			ID:                "0001",
			Altruist:          "https://test_pocket:auth123456@altruist-0001.com:1234", // pragma: allowlist secret
			Blockchain:        "pokt-mainnet",
			Description:       "Pocket Network Mainnet",
			EnforceResult:     "JSON",
			Path:              "/v1/query/height",
			Ticker:            "POKT",
			BlockchainAliases: []string{"pokt-mainnet"},
			Active:            true,
			Redirects: []v1Types.Redirect{
				{Alias: "pokt-mainnet", Domain: "pokt-rpc.gateway.pokt.network", LoadBalancerID: "legacy_lb_1"},
			},
			SyncCheckOptions: v1Types.SyncCheckOptions{
				Body:      "{\"id\":1,\"jsonrpc\":\"2.0\",\"method\":\"query\"}",
				ResultKey: "result.sync_info", Allowance: 1,
			},
			CreatedAt: mockTimestamp,
			UpdatedAt: mockTimestamp,
		},
		"0021": {
			ID:                "0021",
			Altruist:          "https://test_pocket:auth123456@altruist-0021.com:1234", // pragma: allowlist secret
			Blockchain:        "eth-mainnet",
			ChainID:           "1",
			ChainIDCheck:      "{\"method\":\"eth_chainId\",\"id\":1,\"jsonrpc\":\"2.0\"}",
			Description:       "Ethereum Mainnet",
			EnforceResult:     "JSON",
			Ticker:            "ETH",
			BlockchainAliases: []string{"eth-mainnet"},
			LogLimitBlocks:    100000,
			Active:            true,
			Redirects: []v1Types.Redirect{
				{Alias: "eth-mainnet", Domain: "eth-rpc.gateway.pokt.network", LoadBalancerID: ""},
			},
			SyncCheckOptions: v1Types.SyncCheckOptions{
				Body:      "{\"id\":1,\"jsonrpc\":\"2.0\",\"method\":\"eth_blockNumber\",\"params\":[]}",
				ResultKey: "result", Allowance: 5,
			},
			CreatedAt: mockTimestamp,
			UpdatedAt: mockTimestamp,
		},
		"0040": {
			ID:                "0040",
			Altruist:          "https://test_pocket:auth123456@altruist-0040.com:1234", // pragma: allowlist secret
			Blockchain:        "harmony-0",
			Description:       "Harmony Shard 0",
			EnforceResult:     "JSON",
			Ticker:            "HMY",
			BlockchainAliases: []string{"harmony-0"},
			Active:            true,
			Redirects: []v1Types.Redirect{
				{Alias: "harmony-0", Domain: "hmy-rpc.gateway.pokt.network", LoadBalancerID: "legacy_lb_3"},
			},
			SyncCheckOptions: v1Types.SyncCheckOptions{
				Body:      "{\"id\":1,\"jsonrpc\":\"2.0\",\"method\":\"hmy_blockNumber\",\"params\":[]}",
				ResultKey: "result",
				Allowance: 8,
			},
			CreatedAt: mockTimestamp,
			UpdatedAt: mockTimestamp,
		},
		"0053": {
			ID:                "0053",
			Altruist:          "https://test_pocket:auth123456@altruist-0053.com:1234", // pragma: allowlist secret
			Blockchain:        "optimism-mainnet",
			Description:       "Optimism Mainnet",
			EnforceResult:     "JSON",
			Ticker:            "OP",
			BlockchainAliases: []string{"optimism-mainnet"},
			LogLimitBlocks:    100000,
			Active:            true,
			Redirects: []v1Types.Redirect{
				{Alias: "optimism-mainnet", Domain: "op-rpc.gateway.pokt.network", LoadBalancerID: "legacy_lb_2"},
			},
			SyncCheckOptions: v1Types.SyncCheckOptions{
				Body:      "{\"id\":1,\"jsonrpc\":\"2.0\",\"method\":\"eth_blockNumber\",\"params\":[]}",
				ResultKey: "result",
				Allowance: 2,
			},
			CreatedAt: mockTimestamp,
			UpdatedAt: mockTimestamp,
		},
		"0064": {
			ID:             "0064",
			Altruist:       "https://test_pocket:auth123456@altruist-0064.com:1234", // pragma: allowlist secret
			Blockchain:     "sui-testnet",
			Description:    "Sui Testnet",
			EnforceResult:  "JSON",
			Ticker:         "SUI-TESTNET",
			LogLimitBlocks: 100000,
			RequestTimeout: 60000,
			SyncCheckOptions: v1Types.SyncCheckOptions{
				Body:      "{\"id\":1,\"jsonrpc\":\"2.0\",\"method\":\"sui_blockNumber\",\"params\":[]}",
				ResultKey: "result",
				Allowance: 7,
			},
			CreatedAt: mockTimestamp,
			UpdatedAt: mockTimestamp,
		},
	}

	createLegacyLoadBalancer = &v1Types.LoadBalancer{
		Name:              "new_pokt_app_777",
		UserID:            "auth0|james_holden",
		ApplicationIDs:    []string(nil),
		RequestTimeout:    5000,
		GigastakeRedirect: true,
		Applications: []*v1Types.Application{
			{
				UserID: "auth0|james_holden",
				Name:   "new_pokt_app_777",
				GatewayAAT: v1Types.GatewayAAT{
					Address:              "test_34715cae753e67c75fbb340442e7de8e",
					ApplicationPublicKey: "test_34715cae753e67c75fbb340442e7de8e",
					ApplicationSignature: "test_1dc39a2e5a84a35bf030969a0b3231f7",
					ClientPublicKey:      "test_89a3af6a587aec02cfade6f5000424c2",
					PrivateKey:           "test_11b8d394ca331d7c7a71ca1896d630f6",
					Version:              "0.0.1",
				},
				GatewaySettings:      v1Types.GatewaySettings{SecretKey: "test_40f482d91a5ef2300ebb4e2308c"},
				Limit:                v1Types.AppLimit{PayPlan: v1Types.PayPlan{Type: "basic_plan", Limit: 1_000}, CustomLimit: 0},
				NotificationSettings: v1Types.NotificationSettings{SignedUp: true, Quarter: false, Half: false, ThreeQuarters: true, Full: true},
			},
		},
		Users: []v1Types.UserAccess{
			{UserID: "user_1", RoleName: v1Types.RoleOwner, Email: "james.holden123@test.com", Accepted: true},
		},
		AccountID: "account_1",
	}

	testCtx = context.Background()
)

/* ---------- Test Suite Util Interfaces ---------- */
type phdE2EReadTestSuite struct {
	suite.Suite
	client1, client2 IDBClient
}

type phdE2EWriteTestSuite struct {
	suite.Suite
	client1, client2 IDBClient
}

func initDBClient(ts DBClientInitializer) error {
	baseConfig := Config{
		APIKey:  "test_api_key_6789",
		Version: V1,
		Retries: 1,
		Timeout: 10 * time.Second,
	}

	config1 := baseConfig
	config1.BaseURL = "http://localhost:8080"
	client1, err := NewDBClient(config1)
	if err != nil {
		return err
	}
	ts.SetClient1(client1)

	config2 := baseConfig
	config2.BaseURL = "http://localhost:8081"
	client2, err := NewDBClient(config2)
	if err != nil {
		return err
	}
	ts.SetClient2(client2)

	return nil
}

type DBClientInitializer interface {
	SetClient1(client IDBClient)
	SetClient2(client IDBClient)
	NoError(err error)
}

func (ts *phdE2EReadTestSuite) SetClient1(client IDBClient) {
	ts.client1 = client
}
func (ts *phdE2EReadTestSuite) SetClient2(client IDBClient) {
	ts.client2 = client
}
func (ts *phdE2EWriteTestSuite) SetClient1(client IDBClient) {
	ts.client1 = client
}
func (ts *phdE2EWriteTestSuite) SetClient2(client IDBClient) {
	ts.client2 = client
}
func (ts *phdE2EReadTestSuite) NoError(err error) {
	ts.Suite.NoError(err)
}
func (ts *phdE2EWriteTestSuite) NoError(err error) {
	ts.Suite.NoError(err)
}<|MERGE_RESOLUTION|>--- conflicted
+++ resolved
@@ -3,21 +3,18 @@
 import (
 	"context"
 	"fmt"
-<<<<<<< HEAD
 	"net/http"
-=======
->>>>>>> 4f2a52ba
 	"sort"
 	"testing"
 	"time"
 
 	v1Types "github.com/pokt-foundation/portal-db/types"
+	"github.com/pokt-foundation/portal-db/v2/testdata"
 	v2Types "github.com/pokt-foundation/portal-db/v2/types"
 	"github.com/stretchr/testify/assert"
 	"github.com/stretchr/testify/suite"
 )
 
-<<<<<<< HEAD
 func Test_DBClientImplementsInterfaces(t *testing.T) {
 	tests := []struct {
 		name   string
@@ -79,25 +76,6 @@
 	if err != nil {
 		t.Fatal("Failed to initialize the DB client for write tests:", err)
 	}
-=======
-func Test_V1_E2E_PocketHTTPDBTestSuite(t *testing.T) {
-	if testing.Short() {
-		t.Skip("skipping end to end test")
-	}
-
-	readSuite := new(phdE2EReadTestSuite)
-	writeSuite := new(phdE2EWriteTestSuite)
-
-	err := initDBClient(readSuite)
-	if err != nil {
-		t.Fatal("Failed to initialize the DB client for read tests:", err)
-	}
-
-	err = initDBClient(writeSuite)
-	if err != nil {
-		t.Fatal("Failed to initialize the DB client for write tests:", err)
-	}
->>>>>>> 4f2a52ba
 
 	suite.Run(t, readSuite)
 	suite.Run(t, writeSuite)
@@ -106,6 +84,53 @@
 // Runs all the read-only endpoint tests first to compare to test DB seed data only
 // ie. not yet including data written to the test DB by the test suite
 func (ts *phdE2EReadTestSuite) Test_ReadTests() {
+
+	/* ------ V2 Chain Read Tests ------ */
+
+	ts.Run("Test_GetChainByID", func() {
+		tests := []struct {
+			name          string
+			chainID       v2Types.RelayChainID
+			err           error
+			expectedChain *v2Types.Chain
+			gigastakeApp  *v2Types.GigastakeApp
+		}{
+			{
+				name:          "Should get chain by ID",
+				chainID:       "0001",
+				expectedChain: testdata.Chains["0001"],
+				gigastakeApp:  testdata.GigastakeApps["test_gigastake_app_1"],
+			},
+			{
+				name:    "Should return error if chain ID is empty",
+				chainID: "",
+				err:     fmt.Errorf("no chain ID"),
+			},
+			{
+				name:    "Should return error if chain does not exist",
+				chainID: "9999",
+				err:     fmt.Errorf("Response not OK. 404 Not Found: blockchain not found"),
+			},
+		}
+
+		for _, test := range tests {
+			ts.Run(test.name, func() {
+				got, err := ts.client1.GetChainByID(testCtx, test.chainID)
+				ts.Equal(test.err, err)
+
+				if err == nil {
+					// Assign GigastakeApp to the chain's GigastakeApps
+					test.expectedChain.GigastakeApps = make(map[v2Types.ProtocolAppID]*v2Types.GigastakeApp)
+					test.expectedChain.GigastakeApps[test.gigastakeApp.AATID] = test.gigastakeApp
+
+					// Compare the expectedChain and actual
+					ts.Equal(test.expectedChain, got)
+				}
+			})
+		}
+	})
+
+	/* ------ V1 Read Tests ------ */
 
 	ts.Run("Test_GetBlockchains", func() {
 		tests := []struct {
@@ -481,7 +506,6 @@
 			expectedLoadBalancers map[string]*v1Types.LoadBalancer
 			err                   error
 		}{
-<<<<<<< HEAD
 			{
 				name:         "Should fetch all pending load balancers for a single portal user ID",
 				userPortalID: "user_10",
@@ -495,21 +519,6 @@
 				expectedLoadBalancers: map[string]*v1Types.LoadBalancer{},
 			},
 			{
-=======
-			{
-				name:         "Should fetch all pending load balancers for a single portal user ID",
-				userPortalID: "user_10",
-				expectedLoadBalancers: map[string]*v1Types.LoadBalancer{
-					"test_app_3": expectedLegacyLoadBalancers["test_app_3"],
-				},
-			},
-			{
-				name:                  "Should return empty if the portal user ID does not have any pending load balancers in the DB",
-				userPortalID:          "user_1",
-				expectedLoadBalancers: map[string]*v1Types.LoadBalancer{},
-			},
-			{
->>>>>>> 4f2a52ba
 				name:         "Should fail if user portal ID not provided",
 				userPortalID: "",
 				err:          fmt.Errorf("no user ID"),
@@ -519,28 +528,16 @@
 		for _, test := range tests {
 			ts.Run(test.name, func() {
 				pendingLoadBalancersByPortalID, err := ts.client1.GetPendingLoadBalancersByUserID(testCtx, test.userPortalID)
-<<<<<<< HEAD
-=======
 				ts.Equal(test.err, err)
 				if test.err == nil {
 					ts.Equal(test.expectedLoadBalancers, loadBalancersToMap(pendingLoadBalancersByPortalID))
 				}
 
 				pendingLoadBalancersByPortalID, err = ts.client2.GetPendingLoadBalancersByUserID(testCtx, test.userPortalID)
->>>>>>> 4f2a52ba
 				ts.Equal(test.err, err)
 				if test.err == nil {
 					ts.Equal(test.expectedLoadBalancers, loadBalancersToMap(pendingLoadBalancersByPortalID))
 				}
-<<<<<<< HEAD
-
-				pendingLoadBalancersByPortalID, err = ts.client2.GetPendingLoadBalancersByUserID(testCtx, test.userPortalID)
-				ts.Equal(test.err, err)
-				if test.err == nil {
-					ts.Equal(test.expectedLoadBalancers, loadBalancersToMap(pendingLoadBalancersByPortalID))
-				}
-=======
->>>>>>> 4f2a52ba
 			})
 		}
 	})
@@ -577,21 +574,12 @@
 		for _, test := range tests {
 			ts.Run(test.name, func() {
 				count, err := ts.client1.GetLoadBalancersCountByUserID(testCtx, test.portalUserID)
-<<<<<<< HEAD
 				ts.Equal(test.err, err)
 				ts.Equal(test.expectedCount, count)
 
 				count, err = ts.client2.GetLoadBalancersCountByUserID(testCtx, test.portalUserID)
 				ts.Equal(test.err, err)
 				ts.Equal(test.expectedCount, count)
-=======
-				ts.Equal(test.err, err)
-				ts.Equal(test.expectedCount, count)
-
-				count, err = ts.client2.GetLoadBalancersCountByUserID(testCtx, test.portalUserID)
-				ts.Equal(test.err, err)
-				ts.Equal(test.expectedCount, count)
->>>>>>> 4f2a52ba
 			})
 		}
 	})
@@ -600,6 +588,226 @@
 // Runs all the write endpoint tests after the read tests
 // This ensures the write tests do not modify the seed data expected by the read tests
 func (ts *phdE2EWriteTestSuite) Test_WriteTests() {
+
+	/* ------ V2 Chain Create/Update Tests ------ */
+
+	ts.Run("Test_CreateChainAndGigastakeApps", func() {
+		tests := []struct {
+			name          string
+			newChainInput v2Types.NewChainInput
+			err           error
+		}{
+			{
+				name:          "Should create a new blockchain and its Gigastake apps in the DB",
+				newChainInput: testdata.TestCreateNewChainInput,
+			},
+			{
+				name:          "Should fail if Chain is missing",
+				newChainInput: v2Types.NewChainInput{},
+				err:           fmt.Errorf("Response not OK. 400 Bad Request: error chain cannot be nil"),
+			},
+			{
+				name: "Should fail if GigastakeApp is missing",
+				newChainInput: v2Types.NewChainInput{
+					Chain: &v2Types.Chain{ID: "1234"},
+				},
+				err: fmt.Errorf("Response not OK. 400 Bad Request: error gigastakeApps slice cannot be empty"),
+			},
+		}
+
+		for _, test := range tests {
+			ts.Run(test.name, func() {
+				createdChainResp, err := ts.client1.CreateChainAndGigastakeApps(testCtx, test.newChainInput)
+				ts.Equal(test.err, err)
+
+				if test.err == nil {
+					<-time.After(50 * time.Millisecond)
+					createdChain := createdChainResp.Chain
+					createdGigastakeApps := createdChainResp.GigastakeApps
+					timestamp := createdChain.CreatedAt
+
+					test.newChainInput.Chain.CreatedAt = timestamp
+					test.newChainInput.Chain.UpdatedAt = timestamp
+
+					ts.Equal(test.newChainInput.Chain, createdChain)
+					for _, expectedApp := range test.newChainInput.GigastakeApps {
+						expectedApp.CreatedAt = timestamp
+						expectedApp.UpdatedAt = timestamp
+						for _, createdApp := range createdGigastakeApps {
+							expectedApp.AATID = createdApp.AATID
+							expectedApp.ChainID = createdApp.ChainID
+							expectedApp.AAT.ID = createdApp.AATID
+							ts.Equal(test.newChainInput.GigastakeApps, createdGigastakeApps)
+						}
+					}
+
+					createdChainByID, err := ts.client1.GetChainByID(testCtx, createdChain.ID)
+					ts.NoError(err)
+					createdChainByID.CreatedAt = timestamp
+					createdChainByID.UpdatedAt = timestamp
+					ts.Len(createdChainByID.GigastakeApps, 1)
+					createdChainByID.GigastakeApps = nil
+					ts.Equal(createdChain, createdChainByID)
+
+					createdChainByID, err = ts.client2.GetChainByID(testCtx, createdChain.ID)
+					ts.NoError(err)
+					createdChainByID.CreatedAt = timestamp
+					createdChainByID.UpdatedAt = timestamp
+					ts.Len(createdChainByID.GigastakeApps, 1)
+					createdChainByID.GigastakeApps = nil
+					ts.Equal(createdChain, createdChainByID)
+				}
+			})
+		}
+	})
+
+	ts.Run("Test_CreateGigastakeApp", func() {
+		tests := []struct {
+			name              string
+			gigastakeAppInput v2Types.GigastakeApp
+			err               error
+			expected          *v2Types.GigastakeApp
+		}{
+			{
+				name:              "Should create a new Gigastake app in the DB",
+				gigastakeAppInput: testdata.TestCreateGigastakeApp,
+				expected:          &testdata.TestCreateGigastakeApp,
+			},
+		}
+
+		for _, test := range tests {
+			ts.Run(test.name, func() {
+				createdGigastakeApp, err := ts.client1.CreateGigastakeApp(testCtx, test.gigastakeAppInput)
+				ts.Equal(test.err, err)
+
+				if err == nil {
+					<-time.After(50 * time.Millisecond)
+					timestamp := createdGigastakeApp.CreatedAt
+
+					// Ensure timestamps are the same before comparing
+					test.expected.CreatedAt = timestamp
+					test.expected.UpdatedAt = timestamp
+					test.expected.AATID = createdGigastakeApp.AATID
+					test.expected.AAT.ID = createdGigastakeApp.AATID
+					test.expected.AAT.PrivateKey = ""
+
+					ts.Equal(test.expected, createdGigastakeApp)
+				}
+			})
+		}
+	})
+
+	ts.Run("Test_UpdateChain", func() {
+		tests := []struct {
+			name        string
+			chainUpdate v2Types.Chain
+			noSubtables bool
+			err         error
+		}{
+			{
+				name:        "Should update the blockchain in the DB",
+				chainUpdate: testdata.UpdateChainOne,
+			},
+			{
+				name:        "Should update the blockchain again in the DB",
+				chainUpdate: testdata.UpdateChainTwo,
+			},
+			{
+				name:        "Should update the blockchain a third time in the DB without removing any subtables",
+				chainUpdate: testdata.UpdateChainThree,
+				noSubtables: true, // When no subtables are passed in the update do not modify the subtables of the expected chain
+			},
+		}
+
+		for _, test := range tests {
+			ts.Run(test.name, func() {
+				chainUpdateResponse, err := ts.client1.UpdateChain(testCtx, test.chainUpdate)
+				ts.Equal(test.err, err)
+
+				if test.err == nil {
+					<-time.After(50 * time.Millisecond)
+
+					ts.NotEmpty(chainUpdateResponse)
+
+					timestamp := chainUpdateResponse.CreatedAt
+
+					test.chainUpdate.CreatedAt = timestamp
+					test.chainUpdate.UpdatedAt = timestamp
+
+					ts.Equal(test.chainUpdate, *chainUpdateResponse)
+
+					updatedChainByID, err := ts.client1.GetChainByID(testCtx, chainUpdateResponse.ID)
+					ts.NoError(err)
+					if test.noSubtables {
+						test.chainUpdate.Altruists = updatedChainByID.Altruists
+						test.chainUpdate.Checks = updatedChainByID.Checks
+						test.chainUpdate.AliasDomains = updatedChainByID.AliasDomains
+					}
+					updatedChainByID.CreatedAt = timestamp
+					updatedChainByID.UpdatedAt = timestamp
+					ts.NotEmpty(updatedChainByID.GigastakeApps, 1)
+					updatedChainByID.GigastakeApps = nil
+					ts.Equal(test.chainUpdate, *updatedChainByID)
+
+					updatedChainByID, err = ts.client2.GetChainByID(testCtx, chainUpdateResponse.ID)
+					if test.noSubtables {
+						test.chainUpdate.Altruists = updatedChainByID.Altruists
+						test.chainUpdate.Checks = updatedChainByID.Checks
+						test.chainUpdate.AliasDomains = updatedChainByID.AliasDomains
+					}
+					ts.NoError(err)
+					updatedChainByID.CreatedAt = timestamp
+					updatedChainByID.UpdatedAt = timestamp
+					ts.NotEmpty(updatedChainByID.GigastakeApps, 1)
+					updatedChainByID.GigastakeApps = nil
+					ts.Equal(test.chainUpdate, *updatedChainByID)
+				}
+			})
+		}
+	})
+
+	ts.Run("Test_ActivateChain", func() {
+		tests := []struct {
+			name    string
+			chainID v2Types.RelayChainID
+			active  bool
+			err     error
+		}{
+			{
+				name:    "Should activate a blockchain in the DB",
+				chainID: "0064",
+				active:  true,
+			},
+			{
+				name:    "Should deactivate a blockchain in the DB",
+				chainID: "0064",
+				active:  false,
+			},
+		}
+
+		for _, test := range tests {
+			ts.Run(test.name, func() {
+				chainActive, err := ts.client1.ActivateChain(testCtx, test.chainID, test.active)
+				ts.Equal(test.err, err)
+
+				if err == nil {
+					<-time.After(50 * time.Millisecond)
+					ts.Equal(test.active, chainActive)
+
+					fetchedChain, err := ts.client1.GetChainByID(testCtx, test.chainID)
+					ts.NoError(err)
+					ts.Equal(test.active, fetchedChain.Active)
+
+					fetchedChain, err = ts.client2.GetChainByID(testCtx, test.chainID)
+					ts.NoError(err)
+					ts.Equal(test.active, fetchedChain.Active)
+				}
+			})
+		}
+	})
+
+	/* ------ V1 Write Tests ------ */
+
 	ts.Run("Test_CreatePortalUser", func() {
 		tests := []struct {
 			name             string
@@ -653,6 +861,8 @@
 				ts.Equal(test.err, err)
 
 				if test.err == nil {
+					<-time.After(50 * time.Millisecond)
+
 					test.expectedResponse.User.ID = createdUser.User.ID
 					test.expectedResponse.User.UpdatedAt = createdUser.User.UpdatedAt
 					test.expectedResponse.User.CreatedAt = createdUser.User.CreatedAt
@@ -696,6 +906,7 @@
 				ts.Equal(test.err, err)
 
 				test.loadBalancer.Integrations.CovalentAPIKeyFree = test.expectedCovalentAPIKey
+				test.loadBalancer.Applications[0].GatewayAAT.PrivateKey = ""
 				test.loadBalancer.ID = createdLB.ID
 				test.loadBalancer.UserID = test.userID
 				test.loadBalancer.Applications[0].ID = createdLB.Applications[0].ID
@@ -706,6 +917,7 @@
 
 				if test.err == nil {
 					<-time.After(50 * time.Millisecond)
+
 					loadBalancer, err := ts.client1.GetLoadBalancerByID(testCtx, createdLB.ID)
 					ts.Equal(test.err, err)
 					clearTimeFields(loadBalancer)
@@ -874,7 +1086,6 @@
 				if test.err == nil {
 					<-time.After(50 * time.Millisecond)
 					loadBalancer, err := ts.client1.GetLoadBalancerByID(testCtx, test.loadBalancerID)
-<<<<<<< HEAD
 					ts.Equal(test.err, err)
 					ts.Equal(test.loadBalancerUsers, loadBalancer.Users)
 
@@ -882,15 +1093,6 @@
 					ts.Equal(test.err, err)
 					ts.Equal(test.loadBalancerUsers, loadBalancer.Users)
 
-=======
-					ts.Equal(test.err, err)
-					ts.Equal(test.loadBalancerUsers, loadBalancer.Users)
-
-					loadBalancer, err = ts.client2.GetLoadBalancerByID(testCtx, test.loadBalancerID)
-					ts.Equal(test.err, err)
-					ts.Equal(test.loadBalancerUsers, loadBalancer.Users)
-
->>>>>>> 4f2a52ba
 					if len(test.userLBPermissions) > 0 {
 						for providerUserID, userLBPermissions := range test.userLBPermissions {
 							permissionsByUserID, err := ts.client1.GetUserPermissionsByUserID(testCtx, v1Types.UserID(providerUserID))
@@ -977,7 +1179,6 @@
 					},
 					NotificationSettings: v1Types.NotificationSettings{SignedUp: true, Quarter: true, Half: false, ThreeQuarters: true, Full: false},
 				},
-<<<<<<< HEAD
 			},
 			{
 				name:           "Should fail if application cannot be found",
@@ -1045,19 +1246,11 @@
 					FirstDateSurpassed: time.Date(2022, time.November, 11, 11, 11, 11, 0, time.UTC),
 				},
 				err: fmt.Errorf("Response not OK. 400 Bad Request: UpdateFirstDateSurpassed failed: 9000 not found"),
-=======
-			},
-			{
-				name:           "Should fail if application cannot be found",
-				loadBalancerID: "9000",
-				err:            fmt.Errorf("Response not OK. 404 Not Found: portal app not found for load balancer ID 9000"),
->>>>>>> 4f2a52ba
-			},
-		}
-
-		for _, test := range tests {
-			ts.Run(test.name, func() {
-<<<<<<< HEAD
+			},
+		}
+
+		for _, test := range tests {
+			ts.Run(test.name, func() {
 				_, err := ts.client1.UpdateAppFirstDateSurpassed(testCtx, test.update)
 				ts.Equal(test.err, err)
 
@@ -1124,136 +1317,6 @@
 			{
 				name:           "Should fail if user ID not provided",
 				loadBalancerID: "test_app_1",
-=======
-				createdLB, err := ts.client1.UpdateLoadBalancer(testCtx, test.loadBalancerID, test.applicationUpdate)
-				ts.Equal(test.err, err)
-
-				if err == nil {
-					<-time.After(50 * time.Millisecond)
-
-					loadBalancer, err := ts.client1.GetLoadBalancerByID(testCtx, createdLB.ID)
-					application := loadBalancer.Applications[0]
-					ts.NoError(err)
-					ts.Equal(test.applicationAfterUpdate.Name, application.Name)
-					ts.Equal(test.applicationAfterUpdate.GatewaySettings, application.GatewaySettings)
-					ts.Equal(test.applicationAfterUpdate.NotificationSettings, application.NotificationSettings)
-
-					loadBalancer, err = ts.client2.GetLoadBalancerByID(testCtx, createdLB.ID)
-					application = loadBalancer.Applications[0]
-					ts.NoError(err)
-					ts.Equal(test.applicationAfterUpdate.Name, application.Name)
-					ts.Equal(test.applicationAfterUpdate.GatewaySettings, application.GatewaySettings)
-					ts.Equal(test.applicationAfterUpdate.NotificationSettings, application.NotificationSettings)
-				}
-			})
-		}
-	})
-
-	ts.Run("Test_UpdateAppFirstDateSurpassed", func() {
-		tests := []struct {
-			name           string
-			update         v1Types.UpdateFirstDateSurpassed
-			protocolAppIDs []string
-			expectedDate   time.Time
-			err            error
-		}{
-			{
-				name: "Should update the app first date suprassed for the provided slice of app IDs",
-				update: v1Types.UpdateFirstDateSurpassed{
-					ApplicationIDs:     []string{"test_app_1", "test_app_2"},
-					FirstDateSurpassed: time.Date(2022, time.November, 11, 11, 11, 11, 0, time.UTC),
-				},
-				protocolAppIDs: []string{"test_protocol_app_1", "test_protocol_app_2"},
-				expectedDate:   time.Date(2022, time.November, 11, 11, 11, 11, 0, time.UTC),
-				err:            nil,
-			},
-			{
-				name: "Should fail if update contains no application IDs cannot be found",
-				update: v1Types.UpdateFirstDateSurpassed{
-					ApplicationIDs:     []string{},
-					FirstDateSurpassed: time.Date(2022, time.November, 11, 11, 11, 11, 0, time.UTC),
-				},
-				err: fmt.Errorf("Response not OK. 400 Bad Request: no application IDs on input"),
-			},
-			{
-				name: "Should fail if application cannot be found",
-				update: v1Types.UpdateFirstDateSurpassed{
-					ApplicationIDs:     []string{"9000"},
-					FirstDateSurpassed: time.Date(2022, time.November, 11, 11, 11, 11, 0, time.UTC),
-				},
-				err: fmt.Errorf("Response not OK. 400 Bad Request: UpdateFirstDateSurpassed failed: 9000 not found"),
-			},
-		}
-
-		for _, test := range tests {
-			ts.Run(test.name, func() {
-				_, err := ts.client1.UpdateAppFirstDateSurpassed(testCtx, test.update)
-				ts.Equal(test.err, err)
-
-				if test.err == nil {
-					<-time.After(50 * time.Millisecond)
-					for _, appID := range test.protocolAppIDs {
-						applications, err := ts.client1.GetApplications(testCtx)
-						ts.NoError(err)
-						exists := false
-						for _, application := range applications {
-							if application.ID == appID {
-								exists = true
-								ts.Equal(test.expectedDate, application.FirstDateSurpassed)
-							}
-						}
-						ts.True(exists)
-
-						applications, err = ts.client2.GetApplications(testCtx)
-						ts.NoError(err)
-						exists = false
-						for _, application := range applications {
-							if application.ID == appID {
-								exists = true
-								ts.Equal(test.expectedDate, application.FirstDateSurpassed)
-							}
-						}
-						ts.True(exists)
-					}
-				}
-			})
-		}
-	})
-
-	ts.Run("Test_AcceptLoadBalancerUser", func() {
-		tests := []struct {
-			name                                  string
-			email, loadBalancerID, providerUserID string
-			loadBalancerUsers                     []v1Types.UserAccess
-			userLBPermissions                     v1Types.LoadBalancerPermissions
-			err                                   error
-			pendingResult                         error
-		}{
-			{
-				name:           "Should update a single user's ID and Accepted field for an existing load balancer in the DB",
-				loadBalancerID: "test_app_1",
-				providerUserID: "auth0|rick_deckard",
-				loadBalancerUsers: []v1Types.UserAccess{
-					{RoleName: v1Types.RoleOwner, UserID: "user_1", Email: "james.holden123@test.com", Accepted: true},
-					{RoleName: v1Types.RoleAdmin, UserID: "user_2", Email: "paul.atreides456@test.com", Accepted: true},
-					{RoleName: v1Types.RoleAdmin, UserID: "user_8", Email: "rick.deckard456@test.com", Accepted: true},
-				},
-				userLBPermissions: v1Types.LoadBalancerPermissions{
-					RoleName:    v1Types.RoleAdmin,
-					Permissions: []v1Types.PermissionsEnum{v1Types.ReadEndpoint, v1Types.WriteEndpoint},
-				},
-				pendingResult: fmt.Errorf("Response not OK. 404 Not Found: load balancer not found"),
-			},
-			{
-				name:           "Should fail if load balancer ID not provided",
-				providerUserID: "auth0|rick_deckard",
-				loadBalancerID: "",
-				err:            fmt.Errorf("no load balancer ID"),
-			},
-			{
-				name:           "Should fail if user ID not provided",
-				loadBalancerID: "test_app_1",
->>>>>>> 4f2a52ba
 				err:            fmt.Errorf("no user ID"),
 			},
 			{
@@ -1270,6 +1333,7 @@
 				ts.Equal(test.err, err)
 				if test.err == nil {
 					<-time.After(50 * time.Millisecond)
+
 					loadBalancer, err := ts.client1.GetLoadBalancerByID(testCtx, test.loadBalancerID)
 					ts.Equal(test.err, err)
 					ts.Equal(test.loadBalancerUsers, loadBalancer.Users)
@@ -1387,6 +1451,8 @@
 				updatedLB, err := ts.client1.CreateLoadBalancerUser(testCtx, test.loadBalancerID, test.user)
 				ts.Equal(test.err, err)
 				if test.err == nil {
+					<-time.After(50 * time.Millisecond)
+
 					// Find the user in updatedLB.Users with the same email as test.user
 					for _, updatedUser := range updatedLB.Users {
 						if updatedUser.Email == test.user.Email {
@@ -1400,7 +1466,6 @@
 					}
 					ts.Equal(test.loadBalancerUsers, userAccessSliceToMap(updatedLB.Users))
 
-					<-time.After(50 * time.Millisecond)
 					loadBalancer, err := ts.client1.GetLoadBalancerByID(testCtx, test.loadBalancerID)
 					ts.Equal(test.err, err)
 					ts.Equal(test.loadBalancerUsers, userAccessSliceToMap(loadBalancer.Users))
@@ -1459,8 +1524,10 @@
 			ts.Run(test.name, func() {
 				_, err := ts.client1.DeleteLoadBalancerUser(testCtx, test.loadBalancerID, test.userID)
 				ts.Equal(test.err, err)
+
 				if test.err == nil {
 					<-time.After(50 * time.Millisecond)
+
 					loadBalancer, err := ts.client1.GetLoadBalancerByID(testCtx, test.loadBalancerID)
 					ts.Equal(test.err, err)
 					ts.Equal(test.loadBalancerUsers, loadBalancer.Users)
@@ -1512,8 +1579,10 @@
 			ts.Run(test.name, func() {
 				_, err := ts.client1.RemoveLoadBalancer(testCtx, test.loadBalancerID)
 				ts.Equal(test.err, err)
+
 				if test.err == nil {
 					<-time.After(50 * time.Millisecond)
+
 					loadBalancer, err := ts.client1.GetLoadBalancerByID(testCtx, test.loadBalancerID)
 					ts.Equal("Response not OK. 404 Not Found: portal app not found for load balancer ID test_app_3", err.Error())
 					ts.Nil(loadBalancer)
@@ -1665,7 +1734,7 @@
 				ApplicationPublicKey: "test_34715cae753e67c75fbb340442e7de8e",
 				ApplicationSignature: "test_1dc39a2e5a84a35bf030969a0b3231f7",
 				ClientPublicKey:      "test_89a3af6a587aec02cfade6f5000424c2",
-				PrivateKey:           "test_11b8d394ca331d7c7a71ca1896d630f6",
+				PrivateKey:           "",
 				Version:              "0.0.1",
 			},
 			GatewaySettings: v1Types.GatewaySettings{
@@ -1705,7 +1774,7 @@
 				ApplicationPublicKey: "test_8237c72345f12d1b1a8b64a1a7f66fa4",
 				ApplicationSignature: "test_f48d33b30ddaf60a1e5bb50d2ba8da5a",
 				ClientPublicKey:      "test_04c71d90a92f40416b6f1d7d8af17e02",
-				PrivateKey:           "test_2e83c836a29b423a47d8e18c779fd422",
+				PrivateKey:           "",
 				Version:              "0.0.1",
 			},
 			Limit: v1Types.AppLimit{
@@ -1743,7 +1812,7 @@
 				ApplicationPublicKey: "test_f608500e4fe3e09014fe2411b4a560b5",
 				ApplicationSignature: "test_c3cd8be16ba32e24dd49fdb0247fc9b8",
 				ClientPublicKey:      "test_328a9cf1b35085eeaa669aa858f6fba9",
-				PrivateKey:           "test_8663e187c19f3c6e27317eab4ed6d7d5",
+				PrivateKey:           "",
 				Version:              "0.0.1",
 			},
 			Limit: v1Types.AppLimit{
@@ -1769,7 +1838,7 @@
 				ApplicationPublicKey: "test_f6a5d8690ecb669865bd752b7796a920",
 				ApplicationSignature: "test_cf05cf9bb26111c548e88fb6157af708",
 				ClientPublicKey:      "test_6ee5ea553408f0895923fd1569dc5072",
-				PrivateKey:           "test_838d29d61a65401f7d56d084cb6e4783",
+				PrivateKey:           "",
 				Version:              "0.0.1",
 			},
 			Limit: v1Types.AppLimit{
@@ -1794,7 +1863,7 @@
 				ApplicationPublicKey: "test_37a0e8437f5149dc98a9a5b207efc2d0",
 				ApplicationSignature: "test_f22651fb566346fca30b605e5f46e3ca",
 				ClientPublicKey:      "test_65c29f0cc82e418b81a528a0c0682a9f",
-				PrivateKey:           "test_0a6df2b97ae546da83f1a90b9b0c1e83",
+				PrivateKey:           "",
 				Version:              "0.0.1",
 			},
 			CreatedAt: mockTimestamp,
@@ -1808,7 +1877,7 @@
 				ApplicationPublicKey: "test_a7e28f8d716541a0a332a5dc6b7e4e6e",
 				ApplicationSignature: "test_52e991c26da841bc882ad3a3ee9ee964",
 				ClientPublicKey:      "test_ba4e53dada8f4f939048e56dc8f88f37",
-				PrivateKey:           "test_86b9e8e14a784db8a0a4c2ee532b6a12",
+				PrivateKey:           "",
 				Version:              "0.0.1",
 			},
 			CreatedAt: mockTimestamp,
@@ -1822,7 +1891,7 @@
 				ApplicationPublicKey: "test_4f805bbbf96c4a649efc3f4f95616f2e",
 				ApplicationSignature: "test_01eac46efc9242a2be73879f1d09f1dc",
 				ClientPublicKey:      "test_789f9d6adcc846f1a079bf68237b5f5c",
-				PrivateKey:           "test_25a9063b3b7b42148dc17033fbbab5c6",
+				PrivateKey:           "",
 				Version:              "0.0.1",
 			},
 			CreatedAt: mockTimestamp,
@@ -1964,7 +2033,7 @@
 						ApplicationPublicKey: "test_37a0e8437f5149dc98a9a5b207efc2d0",
 						ApplicationSignature: "test_f22651fb566346fca30b605e5f46e3ca",
 						ClientPublicKey:      "test_65c29f0cc82e418b81a528a0c0682a9f",
-						PrivateKey:           "test_0a6df2b97ae546da83f1a90b9b0c1e83",
+						PrivateKey:           "",
 						Version:              "0.0.1",
 					},
 					CreatedAt: mockTimestamp,
@@ -1986,7 +2055,7 @@
 						ApplicationPublicKey: "test_a7e28f8d716541a0a332a5dc6b7e4e6e",
 						ApplicationSignature: "test_52e991c26da841bc882ad3a3ee9ee964",
 						ClientPublicKey:      "test_ba4e53dada8f4f939048e56dc8f88f37",
-						PrivateKey:           "test_86b9e8e14a784db8a0a4c2ee532b6a12",
+						PrivateKey:           "",
 						Version:              "0.0.1",
 					},
 					CreatedAt: mockTimestamp,
@@ -2008,7 +2077,7 @@
 						ApplicationPublicKey: "test_4f805bbbf96c4a649efc3f4f95616f2e",
 						ApplicationSignature: "test_01eac46efc9242a2be73879f1d09f1dc",
 						ClientPublicKey:      "test_789f9d6adcc846f1a079bf68237b5f5c",
-						PrivateKey:           "test_25a9063b3b7b42148dc17033fbbab5c6",
+						PrivateKey:           "",
 						Version:              "0.0.1",
 					},
 					CreatedAt: mockTimestamp,
